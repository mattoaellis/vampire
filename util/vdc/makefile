--- conflicted
+++ resolved
@@ -11,12 +11,8 @@
 LIBS=-lstdc++
 
 # Flags
-<<<<<<< HEAD
 GCC_CFLAGS=-O3 -std=c++0x
 #GCC_CFLAGS=-O3 -std=c++0x -fopenmp
-=======
-GCC_CFLAGS=-O3 -std=c++0x -g
->>>>>>> c0376204
 
 # Objects
 OBJECTS= \
