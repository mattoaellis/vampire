//-----------------------------------------------------------------------------
//
//  Vampire - A code for atomistic simulation of magnetic materials
//
//  Copyright (C) 2009-2012 R.F.L.Evans
//
//  Email:richard.evans@york.ac.uk
//
//  This program is free software; you can redistribute it and/or modify
//  it under the terms of the GNU General Public License as published by
//  the Free Software Foundation; either version 2 of the License, or
//  (at your option) any later version.
//
//  This program is distributed in the hope that it will be useful, but
//  WITHOUT ANY WARRANTY; without even the implied warranty of
//  MERCHANTABILITY or FITNESS FOR A PARTICULAR PURPOSE. See the GNU
//  General Public License for more details.
//
//  You should have received a copy of the GNU General Public License
//  along with this program; if not, write to the Free Software Foundation,
//  Inc., 59 Temple Place, Suite 330, Boston, MA 02111-1307 USA.
//
// ----------------------------------------------------------------------------
//
#include <iostream>
#include <string>
#include <vector>

#ifndef MATERIAL_H_
#define MATERIAL_H_
class zkval_t{
	public:
	double K;

	// constructor
	zkval_t():
		K(0.0)
	{
	};
};

class zkten_t{
	public:
	double K[3][3];

	// constructor
	zkten_t()
	{
		K[0][0]=0.0;
		K[0][1]=0.0;
		K[0][2]=0.0;

		K[1][0]=0.0;
		K[1][1]=0.0;
		K[1][2]=0.0;

		K[2][0]=0.0;
		K[2][1]=0.0;
		K[2][2]=0.0;
	};
};

//--------------------------------------------------------------------
// Class to contain parameters for lattice anisotropy calculation.
//
// Tabulated values are read from a file and added point-wise to
// the class. During variable initialisation interpolating functions
// are determined to calculate k(T)
//
class lattice_anis_t{

   private:

      unsigned int Tmax; // maximum array value in tabulated function
      double k_Tmax; // value of anisotropy at k_Tmax (used for all T > Tmax)

      std::vector<unsigned int> T; // input temperature points
      std::vector<double> k; // input lattice anisotropy points
      std::vector<double> m; // calculated m value
      std::vector<double> c; // calculated c value

   public:

      void add_point(double, double);
      void set_interpolation_table();
      double get_lattice_anisotropy_constant(double);
      void output_interpolated_function(int);

};

namespace mp
{
using std::string;

	//----------------------------------
	// Material Container
	//----------------------------------

	const int max_materials=100;
	extern int num_materials;

	class materials_t {
		public:
		// input parameters
		string name;
		string element;

		double alpha;
		double mu_s_SI;
		double magnetisation;
		double Ku1_SI; /// SI uniaxial anisotropy constant
		double Ku2_SI;
      double Ku3_SI;
      double Klatt_SI;
		std::vector<double> KuVec_SI; /// SI anisotropy tensor
		double Ku; /// normalised uniaxial anisotropy constant
      double Ku2; /// normalised uniaxial anisotropy constant
      double Ku3; /// normalised uniaxial anisotropy constant
      double sh2; // second order spherical harmonic anisotropy constant
      double sh4; // fourth order spherical harmonic anisotropy constant
      double sh6; // sixth order spherical harmonic anisotropy constant
      double Klatt; /// normalised lattice anisotropy
      std::vector<double> KuVec; /// normalised anisotropy tensor
		std::vector<double> UniaxialAnisotropyUnitVector; /// unit vector for material uniaxial anisotropy
		double Kc1_SI;
		double Kc2_SI;
		double Kc;
		double Ks_SI;
		double Ks;

		double gamma_rel;
		double Jij_matrix_SI[max_materials];

		double initial_spin[3];
		bool random_spins;

		double min;
		double max;
		int geometry; ///< 0 (geometry disabled, 1+ geometry enabled with 1+ points
		double geometry_coords[100][2];
		double core_shell_size;
		double interface_roughness;
		double density;
		double intermixing[max_materials];
		double cutoff;

		bool alloy_master;
		int alloy_class;
		double alloy[max_materials];

		bool continuous;	///< Specifies if a material is continuous (overrides granularity in the layer)
		bool moment_flag;	///< Specifies whether moment is set explicitly or from magnetisation
		bool anis_flag;	///< Specifies whether anisotropy is set explicitly or as energy density

		double one_oneplusalpha_sq;
		double alpha_oneplusalpha_sq;
		double Jij_matrix[max_materials];
		double H_th_sigma;
		bool constrained; /// specifies primary or alternate integrator

		double temperature; /// Kelvin
		bool couple_to_phonon_temperature; ///true/false
		double applied_field_strength; /// Tesla
		std::vector<double> applied_field_unit_vector; /// unit vector for material uniaxial anisotropy
		double fmr_field_strength; // Tesla
		double fmr_field_frequency; // Hz
		std::vector<double> fmr_field_unit_vector; /// unit vector for material uniaxial anisotropy
		bool fill; /// flag to determine of material fills voided space
      double temperature_rescaling_alpha; // temperature rescaling exponent
      double temperature_rescaling_Tc; // temperaure rescaling Tc
<<<<<<< HEAD
	  bool non_magnetic;
	  lattice_anis_t lattice_anisotropy; // class containing lattice anisotropy data
		
=======
		bool random_anisotropy; // flag to control random anisotropy by material
		bool random_grain_anisotropy; // flag to control random anisotropy by grain
     lattice_anis_t lattice_anisotropy; // class containing lattice anisotropy data

>>>>>>> c9369cda
		materials_t();
		int print();
	};



	extern std::vector <materials_t> material;

	extern double dt_SI;
	extern double dt;
	extern double half_dt;
	extern double gamma_SI;

	// Unrolled material parameters for speed
	extern std::vector <double> MaterialMuSSIArray;
	extern std::vector <zkval_t> MaterialScalarAnisotropyArray;
	extern std::vector <zkten_t> MaterialTensorAnisotropyArray;
   extern std::vector <double> material_second_order_anisotropy_constant_array;
   extern std::vector <double> material_sixth_order_anisotropy_constant_array;
   extern std::vector <double> material_spherical_harmonic_constants_array;
	extern std::vector <double> MaterialCubicAnisotropyArray;


	// Functions
	extern int initialise(std::string);
	extern int print_mat();
	extern int default_system();
	extern int single_spin_system();
	extern int set_derived_parameters();


}

/// Alias deprecated material_parameters to mp namespace
namespace material_parameters=mp;

#endif // MATERIAL_H_<|MERGE_RESOLUTION|>--- conflicted
+++ resolved
@@ -168,16 +168,11 @@
 		bool fill; /// flag to determine of material fills voided space
       double temperature_rescaling_alpha; // temperature rescaling exponent
       double temperature_rescaling_Tc; // temperaure rescaling Tc
-<<<<<<< HEAD
-	  bool non_magnetic;
-	  lattice_anis_t lattice_anisotropy; // class containing lattice anisotropy data
-		
-=======
+      bool non_magnetic;
 		bool random_anisotropy; // flag to control random anisotropy by material
 		bool random_grain_anisotropy; // flag to control random anisotropy by grain
-     lattice_anis_t lattice_anisotropy; // class containing lattice anisotropy data
-
->>>>>>> c9369cda
+      lattice_anis_t lattice_anisotropy; // class containing lattice anisotropy data
+
 		materials_t();
 		int print();
 	};
