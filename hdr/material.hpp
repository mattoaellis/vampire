--- conflicted
+++ resolved
@@ -29,40 +29,7 @@
 #include <string>
 #include <vector>
 
-#ifndef MATERIAL_H_
-#define MATERIAL_H_
 class zkval_t{
-<<<<<<< HEAD
-   public:
-      double K;
-
-      // constructor
-      zkval_t():
-         K(0.0)
-   {
-   };
-};
-
-class zkten_t{
-   public:
-      double K[3][3];
-
-      // constructor
-      zkten_t()
-      {
-         K[0][0]=0.0;
-         K[0][1]=0.0;
-         K[0][2]=0.0;
-
-         K[1][0]=0.0;
-         K[1][1]=0.0;
-         K[1][2]=0.0;
-
-         K[2][0]=0.0;
-         K[2][1]=0.0;
-         K[2][2]=0.0;
-      };
-=======
 	public:
 	double K;
 
@@ -92,7 +59,6 @@
 		K[2][1]=0.0;
 		K[2][2]=0.0;
 	};
->>>>>>> b1a268c1
 };
 
 //--------------------------------------------------------------------
@@ -125,106 +91,8 @@
 
 namespace mp
 {
-<<<<<<< HEAD
+
    using std::string;
-
-   //----------------------------------
-   // Material Container
-   //----------------------------------
-
-   const int max_materials=100;
-   extern int num_materials;
-
-   class materials_t {
-      public:
-         // input parameters
-         string name;
-         string element;
-
-         double alpha;
-         double mu_s_SI;
-         double magnetisation;
-         double Ku1_SI; /// SI uniaxial anisotropy constant
-         double Ku2_SI;
-         double Ku3_SI;
-         double Klatt_SI;
-         std::vector<double> KuVec_SI; /// SI anisotropy tensor
-         double Ku; /// normalised uniaxial anisotropy constant
-         double Ku2; /// normalised uniaxial anisotropy constant
-         double Ku3; /// normalised uniaxial anisotropy constant
-         double sh2; // second order spherical harmonic anisotropy constant
-         double sh4; // fourth order spherical harmonic anisotropy constant
-         double sh6; // sixth order spherical harmonic anisotropy constant
-         double Klatt; /// normalised lattice anisotropy
-         std::vector<double> KuVec; /// normalised anisotropy tensor
-         std::vector<double> UniaxialAnisotropyUnitVector; /// unit vector for material uniaxial anisotropy
-         double Kc1_SI;
-         double Kc2_SI;
-         double Kc;
-         double Ks_SI;
-         double Ks;
-
-         double gamma_rel;
-         double Jij_matrix_SI[max_materials];
-
-         double initial_spin[3];
-         bool random_spins;
-
-         double min;
-         double max;
-         int geometry; ///< 0 (geometry disabled, 1+ geometry enabled with 1+ points
-         double geometry_coords[100][2];
-         double core_shell_size;
-         double interface_roughness;
-         double density;
-         double intermixing[max_materials];
-         double cutoff;
-
-         bool alloy_master;
-         int alloy_class;
-         double alloy[max_materials];
-
-         bool continuous;	///< Specifies if a material is continuous (overrides granularity in the layer)
-         bool moment_flag;	///< Specifies whether moment is set explicitly or from magnetisation
-         bool anis_flag;	///< Specifies whether anisotropy is set explicitly or as energy density
-
-         double one_oneplusalpha_sq;
-         double alpha_oneplusalpha_sq;
-         double Jij_matrix[max_materials];
-         double H_th_sigma;
-         bool constrained; /// specifies primary or alternate integrator
-
-         double temperature; /// Kelvin
-         bool couple_to_phonon_temperature; ///true/false
-         double applied_field_strength; /// Tesla
-         std::vector<double> applied_field_unit_vector; /// unit vector for material uniaxial anisotropy
-         double fmr_field_strength; // Tesla
-         double fmr_field_frequency; // Hz
-         std::vector<double> fmr_field_unit_vector; /// unit vector for material uniaxial anisotropy
-         bool fill; /// flag to determine of material fills voided space
-         double temperature_rescaling_alpha; // temperature rescaling exponent
-         double temperature_rescaling_Tc; // temperaure rescaling Tc
-         lattice_anis_t lattice_anisotropy; // class containing lattice anisotropy data
-
-         materials_t();
-         int print();
-   };
-
-
-
-   extern std::vector <materials_t> material;
-
-   extern double dt_SI;
-   extern double dt;
-   extern double half_dt;
-   extern double gamma_SI;
-
-   // Unrolled material parameters for speed
-   extern std::vector <double> MaterialMuSSIArray;
-   extern std::vector <zkval_t> MaterialScalarAnisotropyArray;
-   extern std::vector <zkten_t> MaterialTensorAnisotropyArray;
-=======
-using std::string;
 
 	//----------------------------------
 	// Material Container
@@ -323,22 +191,10 @@
 	extern std::vector <double> MaterialMuSSIArray;
 	extern std::vector <zkval_t> MaterialScalarAnisotropyArray;
 	extern std::vector <zkten_t> MaterialTensorAnisotropyArray;
->>>>>>> b1a268c1
    extern std::vector <double> material_second_order_anisotropy_constant_array;
    extern std::vector <double> material_sixth_order_anisotropy_constant_array;
    extern std::vector <double> material_spherical_harmonic_constants_array;
    extern std::vector <double> MaterialCubicAnisotropyArray;
-
-
-   // Functions
-   extern int initialise(std::string);
-   extern int print_mat();
-   extern int default_system();
-   extern int single_spin_system();
-   extern int set_derived_parameters();
-
-<<<<<<< HEAD
-=======
 
 	// Functions
 	extern int initialise(std::string);
@@ -347,15 +203,9 @@
 	extern int single_spin_system();
 	extern int set_derived_parameters();
 
->>>>>>> b1a268c1
-
 }
 
 /// Alias deprecated material_parameters to mp namespace
 namespace material_parameters=mp;
 
-<<<<<<< HEAD
-#endif
-=======
-#endif // MATERIAL_H_
->>>>>>> b1a268c1
+#endif // MATERIAL_HPP_