//-----------------------------------------------------------------------------
//
//  Vampire - A code for atomistic simulation of magnetic materials
//
//  Copyright (C) 2009-2012 R.F.L.Evans
//
//  Email:richard.evans@york.ac.uk
//
//  This program is free software; you can redistribute it and/or modify
//  it under the terms of the GNU General Public License as published by
//  the Free Software Foundation; either version 2 of the License, or
//  (at your option) any later version.
//
//  This program is distributed in the hope that it will be useful, but
//  WITHOUT ANY WARRANTY; without even the implied warranty of
//  MERCHANTABILITY or FITNESS FOR A PARTICULAR PURPOSE. See the GNU
//  General Public License for more details.
//
//  You should have received a copy of the GNU General Public License
//  along with this program; if not, write to the Free Software Foundation,
//  Inc., 59 Temple Place, Suite 330, Boston, MA 02111-1307 USA.
//
// ----------------------------------------------------------------------------
//
#ifndef CREATE_H_
#define CREATE_H_
///
/// @file
/// @brief Contains the cs namespace header.
///
/// @details This is the detailed description of the funtion of this file
///
/// @section notes Implementation Notes
/// This is a list of other notes, not related to functionality but rather to implementation.
/// Also include references, formulae and other notes here.
///
/// @section License
/// Use of this code, either in source or compiled form, is subject to license from the authors.
/// Copyright \htmlonly &copy \endhtmlonly Richard Evans, 2009-2010. All Rights Reserved.
///
/// @section info File Information
/// @author  Richard Evans, rfle500@york.ac.uk
/// @version 1.0
/// @date    05/03/2010
/// @internal
///	Created:		05/03/2010
///	Revision:	  ---
///=====================================================================================
///
#include <string>
#include <vector>
#include <cmath>

/// @namespace
/// @brief Contains all functions and data associated with system creation in vampire.
///
/// @internal
///=====================================================================================
///

namespace cs{

	// System Dimensions
	extern double system_dimensions[3];
	extern double unit_cell_size[3];
	extern bool pbc[3];
	extern bool SelectMaterialByZHeight;
	extern bool SelectMaterialByGeometry;
	extern unsigned int total_num_unit_cells[3];
	extern unsigned int local_num_unit_cells[3];
	extern std::string crystal_structure;

	// System Parameters
	extern int particle_creation_parity;
	extern double particle_scale;
	extern double particle_spacing;
	extern double particle_array_offset_x; /// Offset particle array along x-direction;
	extern double particle_array_offset_y; /// Offset particle array along y-direction;
   extern double particle_shape_factor_x; /// Normalised particle shape
   extern double particle_shape_factor_y; /// Normalised particle shape
   extern double particle_shape_factor_z; /// Normalised particle shape

	// Other directives and flags
	extern bool single_spin;
	extern int system_creation_flags[10];
	extern std::string unit_cell_file;
	extern bool fill_core_shell;

	// Variables for interfacial roughness control
	extern bool interfacial_roughness;
	extern bool interfacial_roughness_local_height_field;
	extern int interfacial_roughness_type; /// Sets peaks (1), troughs (-1) or both (0)
	extern unsigned int interfacial_roughness_random_seed;
	extern unsigned int interfacial_roughness_seed_count; /// Number of seeds
	extern double interfacial_roughness_height_field_resolution; // Angstroms
	extern double interfacial_roughness_mean_seed_radius; // Angstroms
	extern double interfacial_roughness_seed_radius_variance; // Variance as fraction of mean radius
	extern double interfacial_roughness_mean_seed_height; // Angstroms
	extern double interfacial_roughness_seed_height_max; // Angstroms

   // Variables for multilayer system
   extern bool multilayers;
   extern int num_multilayers;
   extern bool multilayer_height_category; // enable height categorization by multilayer number

	class unit_cell_atom_t {
	public:
		double x; /// atom x-coordinate
		double y; /// atom y-coordinate
		double z; /// atom z-coordinate
		unsigned int mat; /// material
		unsigned int lc; /// lattice category
		unsigned int hc; /// height category
		unsigned int ni; /// number of interactions
	};

	class unit_cell_interaction_t {
	public:
		unsigned int i; /// atom unit cell id
		unsigned int j; /// neighbour atom unit cell id
		int dx; /// delta x in unit cells
		int dy; /// delta y in unit cells
		int dz; /// delta z in unit cells
		double Jij[3][3]; /// Exchange tensor
	};

	class unit_cell_t {
	public:

		double dimensions[3];
		double shape[3][3];

		unsigned int lcsize; /// number of local categories
		unsigned int hcsize; /// number of height categories
		unsigned int interaction_range; /// maximum range in unit cells
		unsigned int surface_threshold; /// threshold for surface atoms
		int exchange_type; /// -1=isotropic(local material), 0=isotropic, 1=vector, or 2=tensor

		// list of atoms in each unit cell
		std::vector <unit_cell_atom_t> atom;

		// list of interactions in each unit cell
		std::vector <unit_cell_interaction_t> interaction;

	};

	class neighbour_t {
	public:

		int nn; // atom id of neighbour
		int i; // interaction type of neighbour

      double vx; // vector between atoms i->j
      double vy;
      double vz;

	};

	extern cs::unit_cell_t unit_cell;

<<<<<<< HEAD
  // Structure for storing non-magnetic atom data
  struct nm_atom_t{
    double x;
    double y;
    double z;
    int mat;
    std::string element;
  };

  // Array for storing non-magnetic atoms
  extern std::vector<nm_atom_t> non_magnetic_atoms_array;

=======
>>>>>>> c9369cda
	class catom_t {
		public:

			// Coordinates
			double x;
			double y;
			double z;

			// Flags
			bool include;

			// Integers
			int material;
			unsigned int uc_id;
			int uc_category;
			int lh_category;
			int grain;
			int supercell;
			int mpi_type;
			int mpi_cpuid;
			int mpi_atom_number;
			int mpi_old_atom_number;
			int scx;
			int scy;
			int scz;

			catom_t():
				x(0.0),
				y(0.0),
				z(0.0),
				include(false),
				material(0),
				uc_id(0),
				uc_category(0),
				lh_category(0),
				grain(0),
				supercell(0),
				mpi_type(0),
				mpi_cpuid(0),
				mpi_atom_number(0),
				mpi_old_atom_number(0),
				scx(0),
				scy(0),
				scz(0)
			{};
};
/// @brief This is the brief (one line only) description of the function.
///
/// @section License
/// Use of this code, either in source or compiled form, is subject to license from the authors.
/// Copyright \htmlonly &copy \endhtmlonly Richard Evans, 2009-2010. All Rights Reserved.
///
/// @section Information
/// @author  Richard Evans, rfle500@york.ac.uk
/// @version 1.0
/// @date    05/03/2010
///
/// @param[in] input variable
/// @param[out] ouput variable
/// @param[in,out] input/output variable
/// @return variable returned from the function
///
/// @internal
///	Created:		05/03/2010
///	Revision:	  ---
///=====================================================================================
///
int create();

/// @brief This is the brief (one line only) description of the function.
///
/// @section License
/// Use of this code, either in source or compiled form, is subject to license from the authors.
/// Copyright \htmlonly &copy \endhtmlonly Richard Evans, 2009-2010. All Rights Reserved.
///
/// @section Information
/// @author  Richard Evans, rfle500@york.ac.uk
/// @version 1.0
/// @date    05/03/2010
///
/// @param[in] input variable
/// @param[out] ouput variable
/// @param[in,out] input/output variable
/// @return variable returned from the function
///
/// @internal
///	Created:		05/03/2010
///	Revision:	  ---
///=====================================================================================
///
int create_crystal_structure(std::vector<cs::catom_t> &);

/// @brief This is the brief (one line only) description of the function.
///
/// @section License
/// Use of this code, either in source or compiled form, is subject to license from the authors.
/// Copyright \htmlonly &copy \endhtmlonly Richard Evans, 2009-2010. All Rights Reserved.
///
/// @section Information
/// @author  Richard Evans, rfle500@york.ac.uk
/// @version 1.0
/// @date    05/03/2010
///
/// @param[in] input variable
/// @param[out] ouput variable
/// @param[in,out] input/output variable
/// @return variable returned from the function
///
/// @internal
///	Created:		05/03/2010
///	Revision:	  ---
///=====================================================================================
///
int create_system_type(std::vector<cs::catom_t> &);

/// @brief This is the brief (one line only) description of the function.
///
/// @section License
/// Use of this code, either in source or compiled form, is subject to license from the authors.
/// Copyright \htmlonly &copy \endhtmlonly Richard Evans, 2009-2010. All Rights Reserved.
///
/// @section Information
/// @author  Richard Evans, rfle500@york.ac.uk
/// @version 1.0
/// @date    05/03/2010
///
/// @param[in] input variable
/// @param[out] ouput variable
/// @param[in,out] input/output variable
/// @return variable returned from the function
///
/// @internal
///	Created:		05/03/2010
///	Revision:	  ---
///=====================================================================================
///
int create_neighbourlist(std::vector<cs::catom_t> &, std::vector<std::vector <neighbour_t> > &);

/// @brief This is the brief (one line only) description of the function.
///
/// @section License
/// Use of this code, either in source or compiled form, is subject to license from the authors.
/// Copyright \htmlonly &copy \endhtmlonly Richard Evans, 2009-2010. All Rights Reserved.
///
/// @section Information
/// @author  Richard Evans, rfle500@york.ac.uk
/// @version 1.0
/// @date    05/03/2010
///
/// @param[in] input variable
/// @param[out] ouput variable
/// @param[in,out] input/output variable
/// @return variable returned from the function
///
/// @internal
///	Created:		05/03/2010
///	Revision:	  ---
///=====================================================================================
///
int set_atom_vars(std::vector<cs::catom_t> &, std::vector<std::vector <neighbour_t> > &);

int voronoi_film(std::vector<cs::catom_t> &);

/// @brief This is the brief (one line only) description of the function.
///
/// @section License
/// Use of this code, either in source or compiled form, is subject to license from the authors.
/// Copyright \htmlonly &copy \endhtmlonly Richard Evans, 2009-2010. All Rights Reserved.
///
/// @section Information
/// @author  Richard Evans, rfle500@york.ac.uk
/// @version 1.0
/// @date    05/03/2010
///
/// @param[in] input variable
/// @param[out] ouput variable
/// @param[in,out] input/output variable
/// @return variable returned from the function
///
/// @internal
///	Created:		05/03/2010
///	Revision:	  ---
///=====================================================================================
///
int bulk(std::vector<cs::catom_t> &);

/// @brief This is the brief (one line only) description of the function.
///
/// @section License
/// Use of this code, either in source or compiled form, is subject to license from the authors.
/// Copyright \htmlonly &copy \endhtmlonly Richard Evans, 2009-2010. All Rights Reserved.
///
/// @section Information
/// @author  Richard Evans, rfle500@york.ac.uk
/// @version 1.0
/// @date    05/03/2010
///
/// @param[in] input variable
/// @param[out] ouput variable
/// @param[in,out] input/output variable
/// @return variable returned from the function
///
/// @internal
///	Created:		05/03/2010
///	Revision:	  ---
///=====================================================================================
///
int cube(double[], std::vector<cs::catom_t> &,const int);

/// @brief This is the brief (one line only) description of the function.
///
/// @section License
/// Use of this code, either in source or compiled form, is subject to license from the authors.
/// Copyright \htmlonly &copy \endhtmlonly Richard Evans, 2009-2010. All Rights Reserved.
///
/// @section Information
/// @author  Richard Evans, rfle500@york.ac.uk
/// @version 1.0
/// @date    05/03/2010
///
/// @param[in] input variable
/// @param[out] ouput variable
/// @param[in,out] input/output variable
/// @return variable returned from the function
///
/// @internal
///	Created:		05/03/2010
///	Revision:	  ---
///=====================================================================================
///
int sphere(double[], std::vector<cs::catom_t> &,const int);

extern void ellipsoid(double[], std::vector<cs::catom_t> &,const int);

/// @brief This is the brief (one line only) description of the function.
///
/// @section License
/// Use of this code, either in source or compiled form, is subject to license from the authors.
/// Copyright \htmlonly &copy \endhtmlonly Richard Evans, 2009-2010. All Rights Reserved.
///
/// @section Information
/// @author  Richard Evans, rfle500@york.ac.uk
/// @version 1.0
/// @date    05/03/2010
///
/// @param[in] input variable
/// @param[out] ouput variable
/// @param[in,out] input/output variable
/// @return variable returned from the function
///
/// @internal
///	Created:		05/03/2010
///	Revision:	  ---
///=====================================================================================
///
int cylinder(double[], std::vector<cs::catom_t> &,const int);

/// @brief This is the brief (one line only) description of the function.
///
/// @section License
/// Use of this code, either in source or compiled form, is subject to license from the authors.
/// Copyright \htmlonly &copy \endhtmlonly Richard Evans, 2009-2010. All Rights Reserved.
///
/// @section Information
/// @author  Richard Evans, rfle500@york.ac.uk
/// @version 1.0
/// @date    05/03/2010
///
/// @param[in] input variable
/// @param[out] ouput variable
/// @param[in,out] input/output variable
/// @return variable returned from the function
///
/// @internal
///	Created:		05/03/2010
///	Revision:	  ---
///=====================================================================================
///
int truncated_octahedron(double[], std::vector<cs::catom_t> &,const int);
int tear_drop(double[], std::vector<cs::catom_t> &,const int);

int sort_atoms_by_grain(std::vector<cs::catom_t> &);
void clear_atoms(std::vector<cs::catom_t> &);

void roughness(std::vector<cs::catom_t> &);
void generate_multilayers(std::vector<cs::catom_t> & catom_array);

  // unit cell initialisation function
  void unit_cell_set(cs::unit_cell_t &);

}

//------------------------------------------------------------------------------
// new create module functions
//------------------------------------------------------------------------------
namespace create{

	// Functions
	bool match_material_parameter(std::string const word, std::string const value, std::string const unit, int const line, int const super_index, const int sub_index);

} // end of namespace create

#endif /*CREATE_H_*/<|MERGE_RESOLUTION|>--- conflicted
+++ resolved
@@ -158,21 +158,18 @@
 
 	extern cs::unit_cell_t unit_cell;
 
-<<<<<<< HEAD
-  // Structure for storing non-magnetic atom data
-  struct nm_atom_t{
-    double x;
-    double y;
-    double z;
-    int mat;
-    std::string element;
-  };
+   // Structure for storing non-magnetic atom data
+   struct nm_atom_t{
+      double x;
+      double y;
+      double z;
+      int mat;
+      std::string element;
+   };
 
   // Array for storing non-magnetic atoms
   extern std::vector<nm_atom_t> non_magnetic_atoms_array;
 
-=======
->>>>>>> c9369cda
 	class catom_t {
 		public:
 
