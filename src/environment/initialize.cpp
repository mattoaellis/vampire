--- conflicted
+++ resolved
@@ -154,7 +154,7 @@
          std::cout << "Identifying environment cells which are atomistic" << std::endl;
 
          //loops over all atomistic cells to determine if the atomsitic simulation lies within an environment cell
-<<<<<<< HEAD
+
          for(int lc=0; lc<cells::num_local_cells; lc++){
             int cell = cells::cell_id_array[lc];
           //  std::cout << "env" << cells::num_local_cells <<std::endl;
@@ -170,22 +170,7 @@
             // y_m_min[cell] = y - cells::macro_cell_size[1]/2.0;
             // z_m_max[cell] = z + cells::macro_cell_size[2]/2.0;
             // z_m_min[cell] = z - cells::macro_cell_size[2]/2.0;
-=======
-         for (int cell = 0 ; cell < cells::num_cells; cell++){
-            //calculates the x,y,z position for each atomistic cell
-            double x = cells::cell_coords_array_x[cell]/cells::internal::total_moment_array[cell] + env::shift[0];
-            double y = cells::cell_coords_array_y[cell]/cells::internal::total_moment_array[cell] + env::shift[1];
-            double z = cells::cell_coords_array_z[cell]/cells::internal::total_moment_array[cell] + env::shift[2];
-
-            x_m_max[cell] = x + cells::macro_cell_size[0]/2.0;
-            x_m_min[cell] = x - cells::macro_cell_size[0]/2.0;
-            y_m_max[cell] = y + cells::macro_cell_size[1]/2.0;
-            y_m_min[cell] = y - cells::macro_cell_size[1]/2.0;
-            z_m_max[cell] = z + cells::macro_cell_size[2]/2.0;
-            z_m_min[cell] = z - cells::macro_cell_size[2]/2.0;
-
-
->>>>>>> 5eb1ed66
+
 
             //loops over all environment cells to determine which cell this atomistic cell lies within
             for (int env_cell = 0; env_cell < env::num_cells; env_cell++){
