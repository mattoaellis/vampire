--- conflicted
+++ resolved
@@ -136,7 +136,6 @@
          // Integrate system
          sim::integrate(sim::partial_time);
 
-<<<<<<< HEAD
          // Calculate magnetisation statistics
          for(int atom=0; atom<atoms::num_atoms; atom++){
             double angle = acos(atoms::z_spin_array[atom])*180.0/M_PI;
@@ -145,42 +144,24 @@
          }
       }
 
-      // Find max probability and max P
-      double maxp=0.0;
-      double maxP=0.0;
-      for(int b=0;b<181;b++){
-         double energy = mp::material[0].Ku1_SI;
-         double P = sin(double (b)*M_PI/180)*exp((energy*sin(double (b)*M_PI/180.0)*sin(double (b)*M_PI/180.0))/(sim::temperature*1.3806503e-23));
-         if((bin[b])>maxp) maxp=bin[b];
-         if(P>maxP) maxP=P;
-      }
-=======
-	// Find max probability and max P
-	double maxp=0.0;
-	double maxP=0.0;
-	for(int b=0;b<181;b++){
-		double energy = anisotropy::get_anisotropy_constant(0); // get anisotropy constant for material 0
-		double P = sin(double (b)*M_PI/180)*exp((energy*sin(double (b)*M_PI/180.0)*sin(double (b)*M_PI/180.0))/(sim::temperature*1.3806503e-23));
-		if((bin[b])>maxp) maxp=bin[b];
-		if(P>maxP) maxP=P;
-	}
+   	// Find max probability and max P
+   	double maxp=0.0;
+   	double maxP=0.0;
+   	for(int b=0;b<181;b++){
+   		double energy = anisotropy::get_anisotropy_constant(0); // get anisotropy constant for material 0
+   		double P = sin(double (b)*M_PI/180)*exp((energy*sin(double (b)*M_PI/180.0)*sin(double (b)*M_PI/180.0))/(sim::temperature*1.3806503e-23));
+   		if((bin[b])>maxp) maxp=bin[b];
+   		if(P>maxP) maxP=P;
+   	}
 
-	// Output data
-	zmag << "# " << anisotropy::get_anisotropy_constant(0)/(sim::temperature*1.3806503e-23) << std::endl;
-	for(int b=0;b<181;b++){
-      double energy = anisotropy::get_anisotropy_constant(0); // get anisotropy constant for material 0
-		double P = sin(double (b)*M_PI/180)*exp((energy*sin(double (b)*M_PI/180.0)*sin(double (b)*M_PI/180.0))/(sim::temperature*1.3806503e-23));
-		zmag << b << "\t" << (bin[b]+bin[180-b])/(2.0*maxp) << "\t" << P/maxP << std::endl;
-	}
->>>>>>> b221c464
+   	// Output data
+   	zmag << "# " << anisotropy::get_anisotropy_constant(0)/(sim::temperature*1.3806503e-23) << std::endl;
+   	for(int b=0;b<181;b++){
+         double energy = anisotropy::get_anisotropy_constant(0); // get anisotropy constant for material 0
+   		double P = sin(double (b)*M_PI/180)*exp((energy*sin(double (b)*M_PI/180.0)*sin(double (b)*M_PI/180.0))/(sim::temperature*1.3806503e-23));
+   		zmag << b << "\t" << (bin[b]+bin[180-b])/(2.0*maxp) << "\t" << P/maxP << std::endl;
+   	}
 
-      // Output data
-      zmag << "# " << mp::material[0].Ku1_SI/(sim::temperature*1.3806503e-23) << std::endl;
-      for(int b=0;b<181;b++){
-         double energy = mp::material[0].Ku1_SI;
-         double P = sin(double (b)*M_PI/180)*exp((energy*sin(double (b)*M_PI/180.0)*sin(double (b)*M_PI/180.0))/(sim::temperature*1.3806503e-23));
-         zmag << b << "\t" << (bin[b]+bin[180-b])/(2.0*maxp) << "\t" << P/maxP << std::endl;
-      }
 
    }
 
