//-----------------------------------------------------------------------------
//
// This source file is part of the VAMPIRE open source package under the
// GNU GPL (version 2) licence (see licence file for details).
//
// (c) R F L Evans 2014. All rights reserved.
//
//-----------------------------------------------------------------------------

// C++ standard library headers
#include <algorithm>
#include <iostream>
#include <sstream>

// Vampire headers
#include "errors.hpp"
#include "gpu.hpp"
#include "stats.hpp"
#include "vmpi.hpp"

namespace stats{

   //------------------------------------------------------------------------------------------------------
   // Function to update required statistics classes
   //------------------------------------------------------------------------------------------------------
   void update(const std::vector<double>& sx, // spin unit vector
               const std::vector<double>& sy,
               const std::vector<double>& sz,
               const std::vector<double>& mm){

      // Check for GPU acceleration and update statistics on device
      if(gpu::acceleration){
         gpu::stats::update();
      }
      else{
         // update magnetization statistics
         if(stats::calculate_system_magnetization)          stats::system_magnetization.calculate_magnetization(sx,sy,sz,mm);
         if(stats::calculate_material_magnetization)        stats::material_magnetization.calculate_magnetization(sx,sy,sz,mm);
         if(stats::calculate_height_magnetization)          stats::height_magnetization.calculate_magnetization(sx,sy,sz,mm);
         if(stats::calculate_material_height_magnetization) stats::material_height_magnetization.calculate_magnetization(sx,sy,sz,mm);

<<<<<<< HEAD
         // update susceptibility statistics
         if(stats::calculate_system_susceptibility)         stats::system_susceptibility.calculate(stats::system_magnetization.get_magnetization());
      }
=======
      // update susceptibility statistics
      if(stats::calculate_system_susceptibility)         stats::system_susceptibility.calculate(stats::system_magnetization.get_magnetization());
      if(stats::calculate_material_susceptibility)       stats::material_susceptibility.calculate(stats::material_magnetization.get_magnetization());
>>>>>>> 78f6bf4e

      return;

   }

   //------------------------------------------------------------------------------------------------------
   // Function to reset required statistics classes
   //------------------------------------------------------------------------------------------------------
   void reset(){

      // Check for GPU acceleration and reset statistics on device
      if(gpu::acceleration){
         gpu::stats::reset();
      }
      else{
         // reset magnetization statistics
         if(stats::calculate_system_magnetization)          stats::system_magnetization.reset_magnetization_averages();
         if(stats::calculate_material_magnetization)        stats::material_magnetization.reset_magnetization_averages();
         if(stats::calculate_height_magnetization)          stats::height_magnetization.reset_magnetization_averages();
         if(stats::calculate_material_height_magnetization) stats::material_height_magnetization.reset_magnetization_averages();

<<<<<<< HEAD
         // reset susceptibility statistics
         if(stats::calculate_system_susceptibility) stats::system_susceptibility.reset_averages();
      }
=======
      // reset susceptibility statistics
      if(stats::calculate_system_susceptibility) stats::system_susceptibility.reset_averages();
      if(stats::calculate_material_susceptibility) stats::material_susceptibility.reset_averages();
>>>>>>> 78f6bf4e

      return;

   }

}<|MERGE_RESOLUTION|>--- conflicted
+++ resolved
@@ -39,15 +39,11 @@
          if(stats::calculate_height_magnetization)          stats::height_magnetization.calculate_magnetization(sx,sy,sz,mm);
          if(stats::calculate_material_height_magnetization) stats::material_height_magnetization.calculate_magnetization(sx,sy,sz,mm);
 
-<<<<<<< HEAD
          // update susceptibility statistics
          if(stats::calculate_system_susceptibility)         stats::system_susceptibility.calculate(stats::system_magnetization.get_magnetization());
+         if(stats::calculate_material_susceptibility)       stats::material_susceptibility.calculate(stats::material_magnetization.get_magnetization());
+
       }
-=======
-      // update susceptibility statistics
-      if(stats::calculate_system_susceptibility)         stats::system_susceptibility.calculate(stats::system_magnetization.get_magnetization());
-      if(stats::calculate_material_susceptibility)       stats::material_susceptibility.calculate(stats::material_magnetization.get_magnetization());
->>>>>>> 78f6bf4e
 
       return;
 
@@ -69,15 +65,11 @@
          if(stats::calculate_height_magnetization)          stats::height_magnetization.reset_magnetization_averages();
          if(stats::calculate_material_height_magnetization) stats::material_height_magnetization.reset_magnetization_averages();
 
-<<<<<<< HEAD
          // reset susceptibility statistics
          if(stats::calculate_system_susceptibility) stats::system_susceptibility.reset_averages();
+         if(stats::calculate_material_susceptibility) stats::material_susceptibility.reset_averages();
+
       }
-=======
-      // reset susceptibility statistics
-      if(stats::calculate_system_susceptibility) stats::system_susceptibility.reset_averages();
-      if(stats::calculate_material_susceptibility) stats::material_susceptibility.reset_averages();
->>>>>>> 78f6bf4e
 
       return;
 
