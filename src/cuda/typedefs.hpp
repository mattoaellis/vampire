//------------------------------------------------------------------------------
//
// This source file is part of the VAMPIRE open source package under the
// GNU GPL (version 2) licence (see licence file for details).
//
// (c) O Arbelaez Echeverri, M A Ellis & R F L Evans 2015. All rights reserved.
//
//------------------------------------------------------------------------------
#ifndef CUDA_TYPEDEF_HPP_
#define CUDA_TYPEDEF_HPP_

// C++ standard library headers

// CUDA and thrust headers
#include <curand_kernel.h>
#include <thrust/copy.h>
#include <thrust/device_ptr.h>
#include <thrust/device_vector.h>
#include <thrust/fill.h>
#include <thrust/host_vector.h>
#include <thrust/iterator/constant_iterator.h>
#include <thrust/iterator/zip_iterator.h>
#include <thrust/tuple.h>
#include <cusp/copy.h>
#include <cusp/csr_matrix.h>
#include <cusp/dia_matrix.h>
#include <cusp/ell_matrix.h>
#include <cusp/multiply.h>

// Vampire headers
#include "cuda.hpp"

// Local cuda headers

// Conditional compilation of all cuda code
#ifdef CUDA

// vampire cuda namespace
namespace vcuda{

// module internal namespace
namespace internal{

<<<<<<< HEAD
   // new type definitions
   #ifdef CUDA_DP
      typedef double cu_real_t;
   #else
      typedef float cu_real_t;
   #endif

   typedef thrust::device_vector<cu_real_t> cu_real_array_t;
   typedef thrust::device_vector<int> cu_index_array_t;
=======
   // new type definitions (need to be selectable at compile time)
   typedef double cu_real_t;
   typedef cusp::array1d<cu_real_t, cusp::device_memory> cu_real_array_t;
   typedef cusp::array1d<int, cusp::device_memory> cu_index_array_t;
   typedef cusp::dia_matrix<int, cu_real_t, cusp::device_memory> cu_exch_mat_t;
   //typedef cusp::ell_matrix<int, cu_real_t, cusp::device_memory> cu_exch_mat_t;
>>>>>>> 372cbf64

   // struct for material parameters
   struct material_parameters_t {
      cu_real_t alpha;
      cu_real_t gamma_rel;
      cu_real_t mu_s_si;
      cu_real_t i_mu_s_si;
      cu_real_t k_latt;
      cu_real_t sh2;
      cu_real_t sh4;
      cu_real_t sh6;
      cu_real_t ku;
      cu_real_t anisotropy_unit_x;
      cu_real_t anisotropy_unit_y;
      cu_real_t anisotropy_unit_z;
      cu_real_t applied_field_strength;
      cu_real_t applied_field_unit_x;
      cu_real_t applied_field_unit_y;
      cu_real_t applied_field_unit_z;
      cu_real_t Kc1_SI;
      cu_real_t temperature;
      cu_real_t temperature_rescaling_alpha;
      cu_real_t temperature_rescaling_Tc;
      cu_real_t H_th_sigma;
   };

   // Type definition for array of material parameters
   typedef thrust::device_vector<material_parameters_t> cu_material_array_t;

} // end of internal namespace

} // end of vcuda namespace

#endif // Conditional compilation

#endif // Header guard<|MERGE_RESOLUTION|>--- conflicted
+++ resolved
@@ -41,7 +41,6 @@
 // module internal namespace
 namespace internal{
 
-<<<<<<< HEAD
    // new type definitions
    #ifdef CUDA_DP
       typedef double cu_real_t;
@@ -49,16 +48,10 @@
       typedef float cu_real_t;
    #endif
 
-   typedef thrust::device_vector<cu_real_t> cu_real_array_t;
-   typedef thrust::device_vector<int> cu_index_array_t;
-=======
-   // new type definitions (need to be selectable at compile time)
-   typedef double cu_real_t;
    typedef cusp::array1d<cu_real_t, cusp::device_memory> cu_real_array_t;
    typedef cusp::array1d<int, cusp::device_memory> cu_index_array_t;
    typedef cusp::dia_matrix<int, cu_real_t, cusp::device_memory> cu_exch_mat_t;
    //typedef cusp::ell_matrix<int, cu_real_t, cusp::device_memory> cu_exch_mat_t;
->>>>>>> 372cbf64
 
    // struct for material parameters
    struct material_parameters_t {
