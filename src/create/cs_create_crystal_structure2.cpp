--- conflicted
+++ resolved
@@ -225,288 +225,7 @@
 	return EXIT_SUCCESS;
 }
 
-<<<<<<< HEAD
-//-------------------------------------------------------------------
-//
-//   Function to verify symmetry of exchange interactions i->j->i
-//
-//   A non-symmetric interaction list will not work with the MPI
-//   parallelization and makes no physial sense.
-//
-//-------------------------------------------------------------------
-void verify_exchange_interactions(unit_cell_t & unit_cell, std::string filename){
-
-   // list of assymetric interactions
-   std::vector<int> asym_interaction_list(0);
-
-   // loop over all interactions
-   for(unsigned int i=0; i<unit_cell.interaction.size(); ++i){
-
-      // calculate reciprocal interaction
-      unsigned int ia = unit_cell.interaction[i].j;
-      unsigned int ja = unit_cell.interaction[i].i;
-      int dx = -unit_cell.interaction[i].dx;
-      int dy = -unit_cell.interaction[i].dy;
-      int dz = -unit_cell.interaction[i].dz;
-
-      // set flag to test for match
-      bool match=false;
-
-      // loop over all interactions for reciprocal interactions i -> j -> i
-      for(unsigned int j=0; j<unit_cell.interaction.size(); ++j){
-         if(unit_cell.interaction[j].i==ia && unit_cell.interaction[j].j==ja && unit_cell.interaction[j].dx==dx && unit_cell.interaction[j].dy==dy && unit_cell.interaction[j].dz==dz){
-            match=true;
-            break;
-         }
-      }
-
-      // if no match is found add to list of assymetric interactions
-      if(!match){
-         asym_interaction_list.push_back(i);
-      }
-   }
-
-   // Output error message and list of interactions if found
-   if(asym_interaction_list.size()>0){
-      terminaltextcolor(RED);
-      std::cerr << "Error! Exchange interaction list in unit cell file " << filename << " contains the following assymetric interactions:" << std::endl;
-      terminaltextcolor(WHITE);
-      zlog << zTs() << "Error! Exchange interaction list in unit cell file " << filename << " contains the following assymetric interactions:" << std::endl;
-      for(unsigned int i=0; i < asym_interaction_list.size(); ++i){
-         int id=asym_interaction_list[i];
-         terminaltextcolor(RED);
-         std::cerr << id << "\t" << unit_cell.interaction[id].i << "\t" << unit_cell.interaction[id].j << "\t" << unit_cell.interaction[id].dx << "\t" << unit_cell.interaction[id].dy << "\t" << unit_cell.interaction[id].dz << std::endl;
-         terminaltextcolor(WHITE);
-         zlog << "\t\t\t" << id << "\t" << unit_cell.interaction[id].i << "\t" << unit_cell.interaction[id].j << "\t" << unit_cell.interaction[id].dx << "\t" << unit_cell.interaction[id].dy << "\t" << unit_cell.interaction[id].dz << std::endl;
-      }
-      terminaltextcolor(RED);
-      std::cerr << "Assymetric interactions are unphysical: please fix the unit cell file ensuring all interactions are symmetric. Exiting." << std::endl;
-      terminaltextcolor(WHITE);
-      zlog << "\t\t\t" << "Assymetric interactions are unphysical: please fix the unit cell file ensuring all interactions are symmetric. Exiting." << std::endl;
-      err::vexit();
-   }
-
-   return;
-
-}
-
-void read_unit_cell(unit_cell_t & unit_cell, std::string filename){
-
-	// check calling of routine if error checking is activated
-	if(err::check==true){std::cout << "cs::read_unit_cell has been called" << std::endl;}
-
-	std::cout << "Reading in unit cell data..." << std::flush;
-	zlog << zTs() << "Reading in unit cell data..." << std::endl;
-
-	// ifstream declaration
-	std::ifstream inputfile;
-
-	// Open file read only
-	inputfile.open(filename.c_str());
-
-	// Check for opening
-	if(!inputfile.is_open()){
-		terminaltextcolor(RED);
-		std::cerr << "Error! - cannot open unit cell input file: " << filename.c_str() << " Exiting" << std::endl;
-		terminaltextcolor(WHITE);
-		zlog << zTs() << "Error! - cannot open unit cell input file: " << filename.c_str() << " Exiting" << std::endl;
-		err::vexit();
-	}
-
-	// keep record of current line
-	unsigned int line_counter=0;
-	unsigned int line_id=0;
-	// Loop over all lines
-	while (! inputfile.eof() ){
-		line_counter++;
-		// read in whole line
-		std::string line;
-		getline(inputfile,line);
-		//std::cout << line.c_str() << std::endl;
-
-		// ignore blank lines
-		std::string empty="";
-		if(line==empty) continue;
-
-		// set character triggers
-		const char* hash="#";	// Comment identifier
-
-		bool has_hash=false;
-		// Determine if line is a comment line
-		for(unsigned int i=0;i<line.length();i++){
-			char c=line.at(i);
-
-			if(c== *hash){
-					has_hash=true;
-					break;
-			}
-		}
-		// if hash character found then read next line
-		if(has_hash==true) continue;
-
-		// convert line to string stream
-		std::istringstream iss(line,std::istringstream::in);
-
-		// defaults for interaction list
-		int exc_type=-1; // assume isotropic
-		int num_interactions=0; // assume no interactions
-		int interaction_range=1; // assume +-1 unit cell as default
-
-		// non-comment line found - check for line number
-		switch(line_id){
-			case 0:
-				iss >> unit_cell.dimensions[0] >> unit_cell.dimensions[1] >> unit_cell.dimensions[2];
-				break;
-			case 1:
-				iss >> unit_cell.shape[0][0] >> unit_cell.shape[0][1] >> unit_cell.shape[0][2];
-				break;
-			case 2:
-				iss >> unit_cell.shape[1][0] >> unit_cell.shape[1][1] >> unit_cell.shape[1][2];
-				break;
-			case 3:
-				iss >> unit_cell.shape[2][0] >> unit_cell.shape[2][1] >> unit_cell.shape[2][2];
-				break;
-			case 4:
-				int num_uc_atoms;
-				iss >> num_uc_atoms;
-				//std::cout << "Reading in " << num_uc_atoms << " atoms" << std::endl;
-				// resize unit_cell.atom array if within allowable bounds
-				if( (num_uc_atoms >0) && (num_uc_atoms <= 1000000)) unit_cell.atom.resize(num_uc_atoms);
-				else {
-					terminaltextcolor(RED);
-					std::cerr << "Error! Requested number of atoms " << num_uc_atoms << " on line " << line_counter
-					<< " of unit cell input file " << filename.c_str() << " is outside of valid range 1-1,000,000. Exiting" << std::endl; err::vexit();
-					terminaltextcolor(WHITE);
-				}
-				// loop over all atoms and read into class
-				for (unsigned int i=0; i<unit_cell.atom.size(); i++){
-					line_counter++;
-					// declare safe temporaries for atom input
-					int id=i;
-					double cx=2.0, cy=2.0,cz=2.0; // coordinates - default will give an error
-					int mat_id=0, lcat_id=0, hcat_id=0; // sensible defaults if omitted
-					// get line
-					std::string atom_line;
-					getline(inputfile,atom_line);
-					std::istringstream atom_iss(atom_line,std::istringstream::in);
-					atom_iss >> id >> cx >> cy >> cz >> mat_id >> lcat_id >> hcat_id;
-					//std::cout << id << "\t" << cx << "\t" << cy << "\t" << cz<< "\t"  << mat_id << "\t" << lcat_id << "\t" << hcat_id << std::endl;
-					//inputfile >> id >> cx >> cy >> cz >> mat_id >> lcat_id >> hcat_id;
-					// now check for mostly sane input
-					if(cx>=0.0 && cx <=1.0) unit_cell.atom[i].x=cx;
-					else{
-						terminaltextcolor(RED);
-						std::cerr << "Error! atom x-coordinate for atom " << id << " on line " << line_counter
-									 << " of unit cell input file " << filename.c_str() << " is outside of valid range 0.0-1.0. Exiting" << std::endl;
-						terminaltextcolor(WHITE);
-						zlog << zTs() << "Error! atom x-coordinate for atom " << id << " on line " << line_counter
-									 << " of unit cell input file " << filename.c_str() << " is outside of valid range 0.0-1.0. Exiting" << std::endl;
-						err::vexit();
-					}
-					if(cy>=0.0 && cy <=1.0) unit_cell.atom[i].y=cy;
-					else{
-						terminaltextcolor(RED);
-						std::cerr << "Error! atom y-coordinate for atom " << id << " on line " << line_counter
-									 << " of unit cell input file " << filename.c_str() << " is outside of valid range 0.0-1.0. Exiting" << std::endl;
-						terminaltextcolor(WHITE);
-						zlog << zTs() << "Error! atom y-coordinate for atom " << id << " on line " << line_counter
-									     << " of unit cell input file " << filename.c_str() << " is outside of valid range 0.0-1.0. Exiting" << std::endl;
-						err::vexit();
-					}
-					if(cz>=0.0 && cz <=1.0) unit_cell.atom[i].z=cz;
-					else{
-						terminaltextcolor(RED);
-						std::cerr << "Error! atom z-coordinate for atom " << id << " on line " << line_counter
-						<< " of unit cell input file " << filename.c_str() << " is outside of valid range 0.0-1.0. Exiting" << std::endl;
-						terminaltextcolor(WHITE);
-						zlog << zTs() << "Error! atom z-coordinate for atom " << id << " on line " << line_counter
-										  << " of unit cell input file " << filename.c_str() << " is outside of valid range 0.0-1.0. Exiting" << std::endl;
-						err::vexit();
-					}
-					if(mat_id >=0 && mat_id<mp::num_materials) unit_cell.atom[i].mat=mat_id;
-					else{
-						terminaltextcolor(RED);
-						std::cerr << "Error! Requested material id " << mat_id << " for atom number " << id <<  " on line " << line_counter
-									 << " of unit cell input file " << filename.c_str() << " is greater than the number of materials ( " << mp::num_materials << " ) specified in the material file. Exiting" << std::endl;
-						terminaltextcolor(WHITE);
-						zlog << zTs() << "Error! Requested material id " << mat_id << " for atom number " << id <<  " on line " << line_counter
-                            << " of unit cell input file " << filename.c_str() << " is greater than the number of materials ( " << mp::num_materials << " ) specified in the material file. Exiting" << std::endl; err::vexit();}
-					unit_cell.atom[i].lc=lcat_id;
-					unit_cell.atom[i].hc=hcat_id;
-					//std::cout << i << "\t" << id << "\t" << cx << "\t" << cy << "\t" << cz << "\t" << mat_id << "\t" << lcat_id << "\t" << hcat_id << std::endl;
-				}
-				break;
-			case 5:
-				iss >> num_interactions >> exc_type;
-				//std::cout << num_interactions << "\t" << exc_type << std::endl;
-				if(num_interactions>=0) unit_cell.interaction.resize(num_interactions);
-				else {
-					terminaltextcolor(RED);
-					std::cerr << "Error! Requested number of interactions " << num_interactions << " on line " << line_counter
-					<< " of unit cell input file " << filename.c_str() << " is less than 0. Exiting" << std::endl; err::vexit();
-				    terminaltextcolor(WHITE);
-				}
-				// if exchange type omitted, then assume isotropic values from material file
-				//if(exc_type==-1) unit_cell.exchange_type=0;
-				// loop over all interactions and read into class
-				for (int i=0; i<num_interactions; i++){
-					//std::cout << "setting up interaction "<< i+1<< " of " << num_interactions << " interactions" << std::endl;
-					// declare safe temporaries for interaction input
-					int id=i;
-					int iatom=-1,jatom=-1; // atom pairs
-					int dx=0, dy=0,dz=0; // relative unit cell coordinates
-					// get line
-					std::string int_line;
-					getline(inputfile,int_line);
-					//std::cout << int_line.c_str() << std::endl;
-					std::istringstream int_iss(int_line,std::istringstream::in);
-					int_iss >> id >> iatom >> jatom >> dx >> dy >> dz;
-					//inputfile >> id >> iatom >> jatom >> dx >> dy >> dz;
-					line_counter++;
-					// check for sane input
-					if(iatom>=0 && iatom < int(unit_cell.atom.size())) unit_cell.interaction[i].i=iatom;
-					else if(iatom>=0 && iatom >= int(unit_cell.atom.size())){
-						terminaltextcolor(RED);
-						std::cerr << std::endl << "Error! iatom number "<< iatom <<" for interaction id " << id << " on line " << line_counter
-							  << " of unit cell input file " << filename.c_str() << " is outside of valid range 0-"
-							  << unit_cell.atom.size()-1 << ". Exiting" << std::endl;
-						terminaltextcolor(WHITE);
-						zlog << zTs() << "Error! iatom number "<< iatom <<" for interaction id " << id << " on line " << line_counter
-						     << " of unit cell input file " << filename.c_str() << " is outside of valid range 0-"<< unit_cell.atom.size()-1
-						     << ". Exiting" << std::endl;
-						err::vexit();
-					}
-					else{
-					  terminaltextcolor(RED);
-					  std::cerr << std::endl << "Error! No valid interaction for interaction id " << id << " on line " << line_counter
-						    << " of unit cell input file " << filename.c_str() << ". Possibly too many interactions defined. Exiting" << std::endl;
-					  terminaltextcolor(WHITE);
-					  zlog << zTs() << "Error! No valid interaction for interaction id " << id << " on line " << line_counter
-					       << " of unit cell input file " << filename.c_str() << ". Possibly too many interactions defined. Exiting" << std::endl;
-					  err::vexit();
-					}
-					if(iatom>=0 && jatom < int(unit_cell.atom.size())) unit_cell.interaction[i].j=jatom;
-					else{
-						terminaltextcolor(RED);
-						std::cerr << std::endl << "Error! jatom number "<< jatom <<" for interaction id " << id << " on line " << line_counter
-							  << " of unit cell input file " << filename.c_str() << " is outside of valid range 0-"
-							  << unit_cell.atom.size()-1 << ". Exiting" << std::endl;
-						terminaltextcolor(WHITE);
-						zlog << zTs() << "Error! jatom number "<< jatom <<" for interaction id " << id << " on line " << line_counter
-							  << " of unit cell input file " << filename.c_str() << " is outside of valid range 0-"
-							  << unit_cell.atom.size()-1 << ". Exiting" << std::endl;
-						err::vexit();
-						}
-					unit_cell.interaction[i].dx=dx;
-					unit_cell.interaction[i].dy=dy;
-					unit_cell.interaction[i].dz=dz;
-					// check for long range interactions
-					if(abs(dx)>interaction_range) interaction_range=abs(dx);
-					if(abs(dy)>interaction_range) interaction_range=abs(dy);
-					if(abs(dz)>interaction_range) interaction_range=abs(dz);
-=======
-
->>>>>>> 685eb7db
+
 
 
 
