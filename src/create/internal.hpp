--- conflicted
+++ resolved
@@ -84,23 +84,18 @@
       //-----------------------------------------------------------------------------
       extern std::vector<create::internal::mp_t> mp; // array of material properties
       extern MTRand grnd; // general random number generator for create functions
-<<<<<<< HEAD
+
       extern double faceted_particle_100_radius; // 100 facet radius
       extern double faceted_particle_110_radius; // 110 facet radius
       extern double faceted_particle_111_radius; // 111 facet radius
-=======
       extern double cone_angle; // angle of cone to truncate cylinder
->>>>>>> d9c6056e
 
       //-----------------------------------------------------------------------------
       // Internal functions for create module
       //-----------------------------------------------------------------------------
       extern void alloy(std::vector<cs::catom_t> & catom_array);
-<<<<<<< HEAD
       extern void faceted(double particle_origin[],std::vector<cs::catom_t> & catom_array, const int grain);
-=======
       extern void cone(double particle_origin[],std::vector<cs::catom_t> & catom_array, const int grain);
->>>>>>> d9c6056e
 
    } // end of internal namespace
 } // end of create namespace
