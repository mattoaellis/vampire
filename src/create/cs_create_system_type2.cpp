//-----------------------------------------------------------------------------
//
//  Vampire - A code for atomistic simulation of magnetic materials
//
//  Copyright (C) 2009-2012 R.F.L.Evans
//
//  Email:richard.evans@york.ac.uk
//
//  This program is free software; you can redistribute it and/or modify
//  it under the terms of the GNU General Public License as published by
//  the Free Software Foundation; either version 2 of the License, or
//  (at your option) any later version.
//
//  This program is distributed in the hope that it will be useful, but
//  WITHOUT ANY WARRANTY; without even the implied warranty of
//  MERCHANTABILITY or FITNESS FOR A PARTICULAR PURPOSE. See the GNU
//  General Public License for more details.
//
//  You should have received a copy of the GNU General Public License
//  along with this program; if not, write to the Free Software Foundation,
//  Inc., 59 Temple Place, Suite 330, Boston, MA 02111-1307 USA.
//
// ----------------------------------------------------------------------------
//
//======================================================================
//                         create_system_type
//   Subroutine to set system size and create desired crystal structure
//
//======================================================================

// C++ standard library headers
#include <string>
#include <iostream>
#include <cmath>
#include <cstdlib>
#include <vector>
#include <list>

// Vampire headers
#include "errors.hpp"
#include "create.hpp"
#include "grains.hpp"
#include "material.hpp"
#include "random.hpp"
#include "vio.hpp"
#include "vmath.hpp"

// Internal create header
#include "internal.hpp"

namespace cs{

   //----------------------------------------
   // function prototypes
   //----------------------------------------
   int particle(std::vector<cs::catom_t> &);
   int particle_array(std::vector<cs::catom_t> &);

   int intermixing(std::vector<cs::catom_t> &);
   void dilute(std::vector<cs::catom_t> &);
   void geometry(std::vector<cs::catom_t> &);
   void fill(std::vector<cs::catom_t> &);
   void roughness(std::vector<cs::catom_t> &);
   void calculate_atomic_composition(std::vector<cs::catom_t> &);

//======================================================================
//                         create_system_type
//   Subroutine to set system size and create desired crystal structure
//
//======================================================================
int create_system_type(std::vector<cs::catom_t> & catom_array){

	//----------------------------------------------------------
	// check calling of routine if error checking is activated
	//----------------------------------------------------------
	if(err::check==true){std::cout << "cs::create_system_type has been called" << std::endl;}

	//----------------------------------------
	// Local variables
	//----------------------------------------

	//----------------------------------------------------------------------------------
	// Choose which system type to create
	//----------------------------------------------------------------------------------
	switch(cs::system_creation_flags[2]){
		case 0: // Isolated particle
			particle(catom_array);
			break;

		case 1: // Cubic Particle Array
			particle_array(catom_array);
			break;

		case 2: // Hexagonal Particle Array
			//hex_particle_array(catom_array);
			break;

		case 3: // Voronoi Granular Film
			voronoi_film(catom_array);
			break;

		case 4: // Grain Growth Method
			//grain_growth(cs_num_atoms,cs_coord_array,particle_include_array,cs_atom_type_array);
			std::cerr << "Grain growth not yet implemented, exiting" << std::endl;
			err::vexit();
			break;

		default:{
			std::cerr << "Unknown system type requested, exiting" << std::endl;
			err::vexit();
			}
		}

		// call fill function to fill in void
		fill(catom_array);

		// call geometry function
		geometry(catom_array);

		// call intermixing function - must be before alloy function
		intermixing(catom_array);

		// call surface roughness function
		// Formally called here but now moved to crystal structure generation
		//roughness(catom_array);

		// call alloy function
		create::internal::alloy(catom_array);

		// call dilution function
		dilute(catom_array);

		// Delete unneeded atoms
		clear_atoms(catom_array);

		// Calculate final atomic composition
		calculate_atomic_composition(catom_array);

		// Check for zero atoms generated
		if(catom_array.size()==0){
			terminaltextcolor(RED);
			std::cerr << "Error, no atoms generated for requested system shape - increase system dimensions or reduce particle size!" << std::endl;
			terminaltextcolor(WHITE);
			err::vexit();
		}

	return 0;
}

int particle(std::vector<cs::catom_t> & catom_array){
	//====================================================================================
	//
	//										particle
	//
	//					Subroutine to cut single particle from lattice
	//
	//							Version 1.0 R Evans 22/09/2008
	//
	//====================================================================================

	//----------------------------------------------------------
	// check calling of routine if error checking is activated
	//----------------------------------------------------------
	if(err::check==true){std::cout << "cs::particle has been called" << std::endl;}

	//---------------------------------------------------
	// Set particle origin to atom at centre of lattice
	//---------------------------------------------------

	double particle_origin[3];
	// find centre unit cell -- unsafe for large unit cells
	//particle_origin[0] = double(vmath::iround(cs::system_dimensions[0]/(2.0*unit_cell.dimensions[0])))*unit_cell.dimensions[0];
	//particle_origin[1] = double(vmath::iround(cs::system_dimensions[1]/(2.0*unit_cell.dimensions[1])))*unit_cell.dimensions[1];
	//particle_origin[2] = double(vmath::iround(cs::system_dimensions[2]/(2.0*unit_cell.dimensions[2])))*unit_cell.dimensions[2];

	particle_origin[0] = cs::system_dimensions[0]*0.5;
	particle_origin[1] = cs::system_dimensions[1]*0.5;
	particle_origin[2] = cs::system_dimensions[2]*0.5;

	// check for move in particle origin and that unit cell size < 0.5 system size
	if(cs::particle_creation_parity==1 &&
		(2.0*unit_cell.dimensions[0]<cs::system_dimensions[0]) &&
		(2.0*unit_cell.dimensions[1]<cs::system_dimensions[1]) &&
		(2.0*unit_cell.dimensions[2]<cs::system_dimensions[2])){
		particle_origin[0]+=unit_cell.dimensions[0]*0.5;
		particle_origin[1]+=unit_cell.dimensions[1]*0.5;
		particle_origin[2]+=unit_cell.dimensions[2]*0.5;
	}

	// Use particle type flags to determine which particle shape to cut
	switch(cs::system_creation_flags[1]){
		case 0: // Bulk
			bulk(catom_array);
			break;
		case 1: // Cube
			cube(particle_origin,catom_array,0);
			break;
		case 2: // Cylinder
			cylinder(particle_origin,catom_array,0);
			break;
      case 3: // Ellipsoid
         ellipsoid(particle_origin,catom_array,0);
         break;
		case 4: // Sphere
			sphere(particle_origin,catom_array,0);
			break;
		case 5: // Truncated Octahedron
			truncated_octahedron(particle_origin,catom_array,0);
			break;
		case 6: // Teardrop
			tear_drop(particle_origin,catom_array,0);
			break;
<<<<<<< HEAD
      case 7: // Faceted particle
   		create::internal::faceted(particle_origin,catom_array,0);
   		break;
=======
		case 8: // Cone
			create::internal::cone(particle_origin,catom_array,0);
			break;
>>>>>>> d9c6056e
		default:
			std::cout << "Unknown particle type requested for single particle system" << std::endl;
			err::vexit();
	}

	return EXIT_SUCCESS;
}

int particle_array(std::vector<cs::catom_t> & catom_array){
	//====================================================================================
	//
	//									particle_array
	//
	//					Subroutine to cut many particles from lattice
	//					in a cubic configuration
	//
	//							Version 1.0 R Evans 23/09/2008
	//
	//
	//====================================================================================

	// check calling of routine if error checking is activated
	if(err::check==true){std::cout << "cs::particle_array has been called" << std::endl;}

	// Set number of particles in x and y directions
	const double repeat_size = cs::particle_scale+cs::particle_spacing;
	int num_x_particle = vmath::iceil(cs::system_dimensions[0]/repeat_size);
	int num_y_particle = vmath::iceil(cs::system_dimensions[1]/repeat_size);

	// Loop to generate cubic lattice points
	int particle_number=0;

	for (int x_particle=0;x_particle < num_x_particle;x_particle++){
		for (int y_particle=0;y_particle < num_y_particle;y_particle++){

			double particle_origin[3];

			// Determine particle origin
			particle_origin[0] = double(x_particle)*repeat_size + cs::particle_scale*0.5 + cs::particle_array_offset_x;
			particle_origin[1] = double(y_particle)*repeat_size + cs::particle_scale*0.5 + cs::particle_array_offset_y;
			particle_origin[2] = double(vmath::iround(cs::system_dimensions[2]/(2.0*cs::unit_cell_size[2])))*cs::unit_cell_size[2];

			if(cs::particle_creation_parity==1){
				particle_origin[0]+=unit_cell.dimensions[0]*0.5;
				particle_origin[1]+=unit_cell.dimensions[1]*0.5;
				particle_origin[2]+=unit_cell.dimensions[2]*0.5;
			}
			// Check to see if a complete particle fits within the system bounds
			if((particle_origin[0]<=(cs::system_dimensions[0]-cs::particle_scale*0.5)) &&
				(particle_origin[1]<=(cs::system_dimensions[1]-cs::particle_scale*0.5))){

				// Use particle type flags to determine which particle shape to cut
				switch(cs::system_creation_flags[1]){
					case 0: // Bulk
						bulk(catom_array);
						break;
					case 1: // Cube
						cube(particle_origin,catom_array,particle_number);
						break;
					case 2: // Cylinder
						cylinder(particle_origin,catom_array,particle_number);
						break;
               case 3: // Ellipsoid
                  ellipsoid(particle_origin,catom_array,particle_number);
                  break;
					case 4: // Sphere
						sphere(particle_origin,catom_array,particle_number);
						break;
					case 5: // Truncated Octahedron
						truncated_octahedron(particle_origin,catom_array,particle_number);
						break;
					case 6: // Teardrop
						tear_drop(particle_origin,catom_array,particle_number);
						break;
<<<<<<< HEAD
               case 7: // Faceted particle
                  create::internal::faceted(particle_origin,catom_array,particle_number);
                  break;
=======
		         case 8: // Cone
			         create::internal::cone(particle_origin,catom_array,0);
			         break;
>>>>>>> d9c6056e
					default:
						std::cout << "Unknown particle type requested for single particle system" << std::endl;
						err::vexit();
				}
				// Increment Particle Number Counter
				particle_number++;
			}
		}
	}
	grains::num_grains = particle_number;

	// Check for no generated particles and print error message
	if(particle_number==0){
		zlog << zTs() << "Error: no particles generated in particle array." << std::endl;
		zlog << zTs() << "Info: Particle arrays require that at least 1 complete particle fits within the system dimensions." << std::endl;
		zlog << zTs() << "Info: Increase x and y system dimensions to at least one particle-scale." << std::endl;
	}

	// Re-order atoms by particle number
	sort_atoms_by_grain(catom_array);

	return EXIT_SUCCESS;
}
/*
int hex_particle_array(int cs_num_atoms,int** cs_coord_array,int* particle_include_array){
	//====================================================================================
	//
	//									particle_array
	//
	//					Subroutine to cut many particles from lattice
	//					in a cubic configuration
	//
	//							Version 1.0 R Evans 28/10/2008
	//
	//					Note: particle counter doesn't do anything (yet)
	//
	//====================================================================================

	//---------------------------------------------------
	// Local variables
	//---------------------------------------------------

	int particle_origin[3];
	int atom;
	int particle_number, x_particle, y_particle, num_x_particle, num_y_particle;
	int particle_parity;
	//int distance_squared, min_distance_squared, closest_atom;

	int particle_coords[3], int_particle_scale,int_particle_spacing;
	int int_system_dimensions[3];

	//----------------------------------------------------------
	// check calling of routine if error checking is activated
	//----------------------------------------------------------
	if(err::check==true){std::cout << "particle_array has been called" << std::endl;}

	//----------------------------------------------------------
	// set initial particle number
	//----------------------------------------------------------

	particle_number = 0;

	//----------------------------------------------------------
	// Set number of particles in x and y directions
	//----------------------------------------------------------

	num_x_particle = 2+iround(material_parameters::system_dimensions[0]/material_parameters::particle_scale);
	num_y_particle = 2+iround(material_parameters::system_dimensions[1]/material_parameters::particle_scale);

	//----------------------------------------------------------
	// Set integer equivalents of system/particle dimensions
	//----------------------------------------------------------

	//calculate int particle radius
	int_particle_scale = iround(material_parameters::particle_scale/(material_parameters::lattice_constant[1]));
	//int_particle_spacing = iround(material_parameters::particle_spacing/(2.0*material_parameters::lattice_constant[1]));

	//double delta_particle_x_const = material_parameters::particle_scale/(material_parameters::lattice_constant[1]);
	//double delta_particle_y_const = material_parameters::particle_scale/(material_parameters::lattice_constant[2])*sqrt(3.0);
	double delta_particle_x = (material_parameters::particle_scale + material_parameters::particle_spacing)/(material_parameters::lattice_constant[1]);
	double delta_particle_y = ((material_parameters::particle_scale + material_parameters::particle_spacing)/(material_parameters::lattice_constant[2]))*sqrt(3.0);
	double delta_particle_x_parity = delta_particle_x*0.5;
	double delta_particle_y_parity = delta_particle_y*0.5;

	int_system_dimensions[0] = int(material_parameters::system_dimensions[0]/material_parameters::lattice_constant[0]);
	int_system_dimensions[1] = int(material_parameters::system_dimensions[1]/material_parameters::lattice_constant[1]);
	int_system_dimensions[2] = int(material_parameters::system_dimensions[2]/material_parameters::lattice_constant[2]);

	//---------------------------------------------------------
	// Loop to generate cubic hexagonal lattice points
	//---------------------------------------------------------

	for (x_particle=0;x_particle < num_x_particle;x_particle++){
		for (y_particle=0;y_particle < num_y_particle;y_particle++){
			for (particle_parity=0;particle_parity<2;particle_parity++){

				//---------------------------------------------------
				// Determine particle coordinates
				//---------------------------------------------------

				//particle_coords[0] = 2*x_particle*(int_particle_scale + int_particle_spacing) + 2*int_particle_scale + (particle_parity*(int_particle_scale + int_particle_spacing));
				//particle_coords[1] = 2*y_particle*(int_particle_scale + int_particle_spacing) + 2*int_particle_scale + (particle_parity*(int_particle_scale + int_particle_spacing));
				//particle_coords[2] = int_system_dimensions[2]/2;
				particle_coords[0] = iround((1.0+particle_parity)*delta_particle_x_parity + delta_particle_x*x_particle);
				particle_coords[1] = iround((1.0+particle_parity)*delta_particle_y_parity + delta_particle_y*y_particle);
				particle_coords[2] = int_system_dimensions[2]/2;

		//---------------------------------------------------
		// Set particle origin to particle coords
		//---------------------------------------------------

		particle_origin[0] = 2*particle_coords[0];
		particle_origin[1] = 6*particle_coords[1];
		particle_origin[2] = 2*particle_coords[2];

		if(mp::particle_creation_parity==1){
			std::string cs = "sc";
			if(mp::crystal_structure==cs){
				particle_origin[0]+=1;
				particle_origin[1]+=3;
				particle_origin[2]+=1;
			}
			cs = "fcc";
			if(mp::crystal_structure==cs){
				particle_origin[0]+=1;
				particle_origin[1]+=3;
				particle_origin[2]+=1;
			}
		}
		//-------------------------------------------------------------------
		// Check to see if a complete particle fits within the system bounds
		//-------------------------------------------------------------------

		//std::cout << particle_origin[0] << "\t" << 2*(int_system_dimensions[0]-int_particle_scale) << "\t"
		//	 << particle_origin[1] << "\t" << 6*(int_system_dimensions[1]-int_particle_scale) << std::endl;


		if((particle_origin[0]<2*(int_system_dimensions[0]-int_particle_scale)) &&
		   (particle_origin[1]<6*(int_system_dimensions[1]-int_particle_scale))){
			//------------------------------------------------------------------
			// Use particle type flags to determine which particle shape to cut
			//------------------------------------------------------------------
			switch(material_parameters::system_creation_flags[1]){
				case 0: // Bulk
					for(atom=0;atom<cs_num_atoms;atom++) particle_include_array[atom]=1;
					std::cout << "Warning - bulk particle type requested for particle array system" << std::endl;
					return 0;
					break;
				case 2: // Cylinder
					cs_cylinder(cs_num_atoms,cs_coord_array,particle_include_array,particle_origin);
					break;
				case 4: // Sphere
					cs_sphere(cs_num_atoms,cs_coord_array,particle_include_array,particle_origin);
					break;
				case 5: // Truncated Octahedron
					cs_truncated_octahedron(cs_num_atoms,cs_coord_array,particle_include_array,particle_origin);
					break;

				default:
					std::cout << "Unknown particle type requested for single particle system" << std::endl;
					err::vexit();
				}

			//------------------------------------------------------------------
			// Increment Particle Number Counter
			//------------------------------------------------------------------
			particle_number++;
		   }
		   }
		}
	}

	return 0;
}
*/
/*

int pop_template_2D(int** template_array_2D,int cs_num_atoms,int** cs_coord_array,int* particle_include_array,int* template_bounds){

	//====================================================================================
	//
	//											pop_template_2D
	//
	//					Subroutine to map 2D template onto particles include array
	//
	//									Version 0.2 R Evans 16/09/2008
	//
	//====================================================================================

  	for(int atom=0;atom<cs_num_atoms;atom++){
		#ifdef MPICF
		int cx=cs_coord_array[atom][0]+mpi_create_variables::int_mpi_offset[0];
		int cy=cs_coord_array[atom][1]+mpi_create_variables::int_mpi_offset[1];
		#else
		int cx=cs_coord_array[atom][0];
		int cy=cs_coord_array[atom][1];
		#endif

		// Check for coords in template bounds
		if((cx>0) && (cx<template_bounds[0]) && (cy>0) && (cy<template_bounds[1])){
			if(template_array_2D[cx][cy]!=-1){
				particle_include_array[atom]=template_array_2D[cx][cy];
			}
		}
	}

	return 0;

}
*/

void clear_atoms(std::vector<cs::catom_t> & catom_array){

   // check calling of routine if error checking is activated
   if(err::check==true){std::cout << "cs::clear_atoms has been called" << std::endl;}

   // Get original and new number of atoms
   const int num_atoms=catom_array.size();
   int num_included=0;
   for(int a=0;a<num_atoms;a++){
      if(catom_array[a].include == true && mp::material[catom_array[a].material].non_magnetic != 1){
         num_included++;
      }
   }

   // check if there are unneeded atoms
   if(num_atoms!=num_included){
      // create temporary copy for atoms
      std::vector<cs::catom_t> tmp_catom_array(num_atoms);
      tmp_catom_array=catom_array;
      // resize original array to new number of atoms
      catom_array.resize(num_included);
      int atom=0;
      // loop over all existing atoms
      for(int a=0;a<num_atoms;a++){
         // if atom is to be included and is non-magnetic copy to new array
         if(catom_array[a].include==true && mp::material[catom_array[a].material].non_magnetic != 1 ){
            catom_array[atom]=tmp_catom_array[a];
            atom++;
         }
         // if atom is part of a non-magnetic material then save to nm array
         else if(catom_array[a].include == true && mp::material[catom_array[a].material].non_magnetic == 1){
            cs::nm_atom_t tmp;
         	tmp.x = catom_array[a].x;
         	tmp.y = catom_array[a].y;
         	tmp.z = catom_array[a].z;
         	tmp.mat = catom_array[a].material;
         	tmp.element = mp::material[catom_array[a].material].element;
         	// save atom to non-magnet array
         	cs::non_magnetic_atoms_array.push_back(tmp);
         }
      }
      tmp_catom_array.resize(0);

      zlog << zTs() << "Removed " << cs::non_magnetic_atoms_array.size() << " non-magnetic atoms from system" << std::endl;

   }

   return;

}

// comparison function
bool compare(cs::catom_t first,cs::catom_t second){
	if(first.grain<second.grain) return true;
	else return false;
}

int sort_atoms_by_grain(std::vector<cs::catom_t> & catom_array){
	// check calling of routine if error checking is activated
	if(err::check==true){std::cout << "cs::sort_atoms_by_grain has been called" << std::endl;}

	// Get number of atoms
	const int num_atoms=catom_array.size();

	// Create list object
	std::list <cs::catom_t> catom_list(num_atoms);

	// copy data to list
	copy(catom_array.begin(), catom_array.end(), catom_list.begin());

	// sort date in list
	catom_list.sort(compare);

	// copy list to data
	copy(catom_list.begin(), catom_list.end(), catom_array.begin());

	return EXIT_SUCCESS;
}

void calculate_atomic_composition(std::vector<cs::catom_t> & catom_array){

	zlog<< zTs() << "Determining atomic composition" << std::endl;

	// Determine number of atoms of each class and output to log
	std::vector<unsigned int> MaterialNumbers(mp::num_materials,0);
	for(unsigned int atom=0;atom<catom_array.size();atom++) MaterialNumbers.at(catom_array[atom].material)++;

	// Output composition to log file
	for(int mat=0;mat<mp::num_materials;mat++) zlog << zTs() << "Material " << mat << " " << mp::material[mat].name << " makes up " << double(MaterialNumbers[mat])*100.0/double(catom_array.size()) << "% of all atoms." << std::endl;

	return;

}

int intermixing(std::vector<cs::catom_t> & catom_array){
	// check calling of routine if error checking is activated
	if(err::check==true){std::cout << "cs::intermixing has been called" << std::endl;}

	// loop over all atoms
	for(unsigned int atom=0;atom<catom_array.size();atom++){
		// get current material
		int current_material=catom_array[atom].material;
		int final_material=current_material;

		//loop over all potential intermixing materials
		for(int mat=0;mat<mp::num_materials;mat++){
			if(mp::material[current_material].intermixing[mat]>0.0){
				// find which region atom is in and test for probability of different material
				double z=catom_array[atom].z;
				double min = mp::material[mat].min*cs::system_dimensions[2];
				double max = mp::material[mat].max*cs::system_dimensions[2];
				double mean = (min+max)/2.0;
				if(z<=min){
					double probability=0.5+0.5*tanh((z-min)/(mp::material[current_material].intermixing[mat]*cs::system_dimensions[2]));
					if(mtrandom::grnd() < probability) final_material=mat;
				}
				else if(z>min && z<=mean){
					double probability=0.5+0.5*tanh((z-min)/(mp::material[current_material].intermixing[mat]*cs::system_dimensions[2]));
					if(mtrandom::grnd() < probability) final_material=mat;
				}
				else if(z>mean && z<=max){
					double probability=0.5-0.5*tanh((z-max)/(mp::material[current_material].intermixing[mat]*cs::system_dimensions[2]));
					if(mtrandom::grnd() < probability) final_material=mat;
				}
				else if(z>max){
					double probability=0.5-0.5*tanh((z-max)/(mp::material[current_material].intermixing[mat]*cs::system_dimensions[2]));
					//std::cout << current_material << "\t" << mat << "\t" << atom << "\t" << z << "\t" << max << "\t" << probability << std::endl;
					if(mtrandom::grnd() < probability) final_material=mat;
				}
			}
		}

		// set final material
		catom_array[atom].material=final_material;
	}

	return EXIT_SUCCESS;
}

class seed_point_t{
public:

	double x,y;
	double radius;
	double height;

};

//----------------------------------------------------------------------
//
///   Function to generate rough surfaces (optionally unique) between
///   multiple materials at the interface of min/max.
///
///   A local height is defined which overrides the min/max values of
///   the extent of the material as defined in the material file. No
///   atoms are added or removed by the process, but this will override
///   structural effects such as core-shell systems.
///
///   The roughness is generated by creating seed points with a random
///   radius with a flat distribution around the mean. Within this
///   radius a stepwise change in the local height is defined, again
///   Gaussian distributed with a mean step height of zero. A maximum
///   Height is specified which truncates outlying values. Typical
///   values of the maximum step height would be 1-5 monolayers.
///
///   The seed points are used to generate a 2D array defining the local
///   height for any point in space. A loop over all atoms then reassigns
///   atoms to materials according to the local height, overriding the
///   materials set in the crsytal.
//
//------------------------------------------------------------------------
//
void roughness(std::vector<cs::catom_t> & catom_array){
	// check calling of routine if error checking is activated
	if(err::check==true){std::cout << "cs::roughness has been called" << std::endl;}

	// Output instructuve message to log file
	zlog << zTs() << "Calculating interfacial roughness for generated system." << std::endl;

	// Construct a 2D array of height according to roughness resoution
	const double resolution=cs::interfacial_roughness_height_field_resolution; // Angstroms
	const unsigned int seed_density=cs::interfacial_roughness_seed_count;
	const double seed_radius=cs::interfacial_roughness_mean_seed_radius;
	const double seed_height_mean=cs::interfacial_roughness_mean_seed_height;
	const double seed_height_max=cs::interfacial_roughness_seed_height_max;
	const double seed_radius_variance=cs::interfacial_roughness_seed_radius_variance;

	// Declare array to store height field
	std::vector<std::vector<double> >height_field(0);

	// Calculate size of height_field array
	double nx = int(vmath::iceil(cs::system_dimensions[0]/resolution));
	double ny = int(vmath::iceil(cs::system_dimensions[1]/resolution));

	// Resize height_field array
	height_field.resize(nx);
	for(int i=0; i<nx; i++) height_field.at(i).resize(ny);

	// Generate seed points and radii
	std::vector<seed_point_t> seed_points(0);

	// Define local random generator for surface roughness
	MTRand rgrnd;

	// Initialise random number generator
	rgrnd.seed(cs::interfacial_roughness_random_seed);

	for(unsigned int p=0; p < seed_density ; p++){
		// Generate random point coordinates
		double x=rgrnd()*cs::system_dimensions[0];
		double y=rgrnd()*cs::system_dimensions[1];

		// Generate random radius with flat profile r = r0 +/- variance*rnd()
		double r=seed_radius*(1.0+seed_radius_variance*(2.0*rgrnd()-1.0));

		// Generate random height with gaussian profile
		double h=seed_height_mean*mtrandom::gaussianc(rgrnd);

		// Overwrite generated height if greater than maximum
		if(fabs(h)>seed_height_max) h=vmath::sign(h)*seed_height_max;

		// Check for type of roughness
		// Troughs
		if(cs::interfacial_roughness_type==-1) h = -1.0*fabs(h);
		// Peaks
		else if(cs::interfacial_roughness_type==1) h = fabs(h);

		// Save point characteristics to array
		seed_point_t tmp;
		tmp.x = x;
		tmp.y = y;
		tmp.radius = r;
		tmp.height = h;
		seed_points.push_back(tmp);
	}

	// Now apply seed points to generate local height field
	// Loop over all height field coordinates
	for(int ix = 0; ix < nx; ix++){
		for(int iy = 0; iy < ny; iy++){

			const double x = double(ix)*resolution; // real space coordinates
			const double y = double(iy)*resolution;

			// Loop over all seed points
			for(unsigned int p=0; p < seed_density ; p++){
				double rx=x-seed_points.at(p).x;
				double ry=y-seed_points.at(p).y;

				// Check for point in range
				if(rx*rx+ry*ry <= seed_points.at(p).radius*seed_points.at(p).radius) height_field.at(ix).at(iy)=seed_points.at(p).height;
			}
		}
	}

	// Assign materials to generated atoms
	for(unsigned int atom=0;atom<catom_array.size();atom++){

		// Determine height field coordinates
		const int hx = int(catom_array[atom].x/resolution);
		const int hy = int(catom_array[atom].y/resolution);

		// Loop over all materials and determine local height
		for(int mat=0;mat<mp::num_materials;mat++){

			double min=mp::material[mat].min*cs::system_dimensions[2];
			double max=mp::material[mat].max*cs::system_dimensions[2];
			double local_height = height_field.at(hx).at(hy);
         bool fill = mp::material[mat].fill;

			// optionally specify a material specific height here -- not yet implemented
			//if(cs::interfacial_roughness_local_height_field==true){
			//double local_height = height_field.at(mat).at(hx).at(hy);
			//}

			// Include atoms if within material height
			const double cz=catom_array[atom].z;
			if((cz>=min+local_height) && (cz<max+local_height) && (fill==false)){
				catom_array[atom].material=mat;
				catom_array[atom].include=true;
			}
		}
	}

	return;
}

void dilute (std::vector<cs::catom_t> & catom_array){
    // check calling of routine if error checking is activated
    if(err::check==true){std::cout << "cs::dilute has been called" << std::endl;}

    // loop over all atoms
    for(unsigned int atom=0;atom<catom_array.size();atom++){
      // if atom material is alloy master
      int local_material=catom_array[atom].material;
      double probability = mp::material[local_material].density;
      if(mtrandom::grnd() > probability) catom_array[atom].include=false;
    }

    return;
  }

void geometry (std::vector<cs::catom_t> & catom_array){
	// check calling of routine if error checking is activated
	if(err::check==true){std::cout << "cs::geometry has been called" << std::endl;}

	// Check for any geometry
	bool cut=false;

	for(int mat=0; mat<mp::num_materials; mat++){
		if(mp::material[mat].geometry>0) cut=true;
	}

	// Return from function if no geometry is defined.
	if(cut==false) return;

	// Otherwise proceed
	zlog << zTs() << "Cutting materials within defined geometry." << std::endl;

	// Check for force material type by geometry
	if(cs::SelectMaterialByGeometry==false){

		// loop over all atoms
		for(unsigned int atom=0;atom<catom_array.size();atom++){

			// check for geometry information
			const int geo=mp::material[catom_array[atom].material].geometry;

			// if exists, then remove atoms outside polygon
			if(geo!=0){
				double x = catom_array[atom].x;
				double y = catom_array[atom].y;
				std::vector<double> px(geo);
				std::vector<double> py(geo);
				// Initialise polygon points
				for(int p=0;p<geo;p++){
					px[p]=mp::material[catom_array[atom].material].geometry_coords[p][0]*cs::system_dimensions[0];
					py[p]=mp::material[catom_array[atom].material].geometry_coords[p][1]*cs::system_dimensions[1];
				}
				// check if point is outside of polygon, if so delete it
				if(vmath::point_in_polygon2(x,y,px,py,geo)==false){
					catom_array[atom].include=false;
				}
			}

		}

	}
	else{

		// Re-identify all atoms as material 0 and exclude by default
		for(unsigned int atom=0;atom<catom_array.size();atom++){
			catom_array[atom].material=0;
			catom_array[atom].include=false;
		}

		// loop over all materials and include according to geometry

		// determine z-bounds for materials
		std::vector<double> mat_min(mp::num_materials);
		std::vector<double> mat_max(mp::num_materials);

		// initialise array to hold z-bound information in real space
		for(int mat=0;mat<mp::num_materials;mat++){
			mat_min[mat]=mp::material[mat].min*cs::system_dimensions[2];
			mat_max[mat]=mp::material[mat].max*cs::system_dimensions[2];
			// alloys generally are not defined by height, and so have max = 0.0
			if(mat_max[mat]<0.0000001) mat_max[mat]=-0.1;
		}

		// Loop over all materials
		for(int mat=0;mat<mp::num_materials;mat++){

			// check for geometry information
			const int geo=mp::material[mat].geometry;

			// if geometry information exists, then include atoms inside polygon and within material height
			if(geo!=0){

				// create array to store geoemtric points
				std::vector<double> px(geo);
				std::vector<double> py(geo);
				// Initialise polygon points
				for(int p=0;p<geo;p++){
					px[p]=mp::material[mat].geometry_coords[p][0]*cs::system_dimensions[0];
					py[p]=mp::material[mat].geometry_coords[p][1]*cs::system_dimensions[1];
				}

				for(unsigned int atom=0;atom<catom_array.size();atom++){
					double x = catom_array[atom].x;
					double y = catom_array[atom].y;
					const double z = catom_array[atom].z;
					if((z>=mat_min[mat]) && (z<mat_max[mat]) && (vmath::point_in_polygon2(x,y,px,py,geo)==true)){
						catom_array[atom].material=mat;
						catom_array[atom].include=true;
					}
				}
			}
		}
	}

	return;
}

//-----------------------------------------------------------
//
///  Function to replace deleted atoms with in-fill material
//
///  Can be used to create embedded nanoparticle arrays or
///  granular recording media.
//
///  v1 18/09/2013
///  (c) R F L Evans
//
//-----------------------------------------------------------
void fill(std::vector<cs::catom_t> & catom_array){
   // check calling of routine if error checking is activated
   if(err::check==true){std::cout << "cs::fill has been called" << std::endl;}

   //loop over all potential intermixing materials
   for(int mat=0;mat<mp::num_materials;mat++){
      if(mp::material[mat].fill){
         double min = mp::material[mat].min*cs::system_dimensions[2];
         double max = mp::material[mat].max*cs::system_dimensions[2];

         // loop over all atoms selecting only deselected atoms within min/max
         for(unsigned int atom=0;atom<catom_array.size();atom++){
            if( (catom_array[atom].z < max) && (catom_array[atom].z >= min) && (catom_array[atom].include==false)){
               // set atom to fill material
               catom_array[atom].material=mat;
               // re-include atom
               catom_array[atom].include=true;
            }
         }
      }
   }

   return;

}

} // end of namespace<|MERGE_RESOLUTION|>--- conflicted
+++ resolved
@@ -210,15 +210,12 @@
 		case 6: // Teardrop
 			tear_drop(particle_origin,catom_array,0);
 			break;
-<<<<<<< HEAD
       case 7: // Faceted particle
    		create::internal::faceted(particle_origin,catom_array,0);
    		break;
-=======
 		case 8: // Cone
 			create::internal::cone(particle_origin,catom_array,0);
 			break;
->>>>>>> d9c6056e
 		default:
 			std::cout << "Unknown particle type requested for single particle system" << std::endl;
 			err::vexit();
@@ -293,15 +290,12 @@
 					case 6: // Teardrop
 						tear_drop(particle_origin,catom_array,particle_number);
 						break;
-<<<<<<< HEAD
                case 7: // Faceted particle
                   create::internal::faceted(particle_origin,catom_array,particle_number);
                   break;
-=======
 		         case 8: // Cone
 			         create::internal::cone(particle_origin,catom_array,0);
 			         break;
->>>>>>> d9c6056e
 					default:
 						std::cout << "Unknown particle type requested for single particle system" << std::endl;
 						err::vexit();
