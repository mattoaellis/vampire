--- conflicted
+++ resolved
@@ -176,13 +176,10 @@
       // Resize new cell arrays
       cells::pos_and_mom_array.resize(4*cells::num_cells,0.0);
 
-<<<<<<< HEAD
-=======
       cells::cell_coords_array_x.resize(cells::num_cells,0.0);
       cells::cell_coords_array_y.resize(cells::num_cells,0.0);
       cells::cell_coords_array_z.resize(cells::num_cells,0.0);
 
->>>>>>> b889a97f
       cells::mag_array_x.resize(cells::num_cells,0.0);
       cells::mag_array_y.resize(cells::num_cells,0.0);
       cells::mag_array_z.resize(cells::num_cells,0.0);
@@ -205,14 +202,13 @@
          const double mus = mp::material[type].mu_s_SI;
          // Consider only magnetic elements
          if(mp::material[type].non_magnetic==0){
-<<<<<<< HEAD
-=======
+
+            // which one are we keeping here - re?
             cells::cell_coords_array_x[local_cell]+=atom_coords_x[atom]*mus;
             cells::cell_coords_array_y[local_cell]+=atom_coords_y[atom]*mus;
             cells::cell_coords_array_z[local_cell]+=atom_coords_z[atom]*mus;
             cells::internal::total_moment_array[local_cell]+=mus;
 
->>>>>>> b889a97f
             cells::pos_and_mom_array[4*local_cell+0] += atom_coords_x[atom]*mus;
             cells::pos_and_mom_array[4*local_cell+1] += atom_coords_y[atom]*mus;
             cells::pos_and_mom_array[4*local_cell+2] += atom_coords_z[atom]*mus;
@@ -304,20 +300,11 @@
       // Calculate number of local cells
       for(int cell=0;cell<cells::num_cells;cell++){
          if(cells::num_atoms_in_cell[cell]!=0){
-<<<<<<< HEAD
-=======
-      //      std::cout << cells::num_atoms_in_cell[cell] << " in " << cell << std::endl;
->>>>>>> b889a97f
             cells::local_cell_array.push_back(cell);
             cells::num_local_cells++;
          }
       }
 
-<<<<<<< HEAD
-=======
-    //  std::cout << "\n--->cells::index_atoms_array1D.size() = " << cells::index_atoms_array1D.size() << "\n\n" << std::flush;
-      std::cout  << "Number of local macrocells on rank " << vmpi::my_rank << ": " << cells::num_local_cells << std::endl;
->>>>>>> b889a97f
       zlog << zTs() << "Number of local macrocells on rank " << vmpi::my_rank << ": " << cells::num_local_cells << std::endl;
 
       // Set initialised flag
