--- conflicted
+++ resolved
@@ -3815,13 +3815,7 @@
          read_material[super_index].temperature_rescaling_Tc=Tc;
          return EXIT_SUCCESS;
       }
-<<<<<<< HEAD
-      //--------------------------------------------------------------------
-      // keyword not found
-      //--------------------------------------------------------------------
-      return EXIT_FAILURE;
-
-=======
+
       //-------------------------------------------------------------------
    	// Call module input parameters
       //-------------------------------------------------------------------
@@ -3839,7 +3833,7 @@
 		}
 
 	return EXIT_SUCCESS;
->>>>>>> 2d7520e1
+
 }
 
 
