--- conflicted
+++ resolved
@@ -293,13 +293,8 @@
 int match_sim(std::string const, std::string const, std::string const, int const);
 int match_vout_list(std::string const, std::string const, int const, std::vector<unsigned int> &);
 int match_vout_grain_list(std::string const, std::string const, int const, std::vector<unsigned int> &);
-<<<<<<< HEAD
 int match_material(string const, string const, string const, int const, int const, int const, string const, string const);
-int match_config(string const, string const, int const);
-=======
-int match_material(string const, string const, string const, int const, int const, int const);
 int match_config(std::string const, std::string const, std::string const, int const);
->>>>>>> c9369cda
 
 // Function to extract all variables from a string and return a vector
 std::vector<double> DoublesFromString(std::string value){
@@ -3848,7 +3843,6 @@
          return EXIT_SUCCESS;
       }
       //--------------------------------------------------------------------
-      else
       test="temperature-rescaling-curie-temperature";
       if(word==test){
          double Tc=atof(value.c_str());
@@ -3856,24 +3850,25 @@
          read_material[super_index].temperature_rescaling_Tc=Tc;
          return EXIT_SUCCESS;
       }
-<<<<<<< HEAD
       //--------------------------------------------------------------------
       test="non-magnetic";
       /*
         logical non-magnetic [false]
            This flag causes the material to be identified as non magnetic,
-           with all atoms removed of this type emoved from the simulation.
+           with all atoms removed of this type removed from the simulation.
 	   The atomic positions of non-magnetic atoms are saved separately
 	   with the usual atomic spin configuration for post processing.
 	   The default value is false for all materials. Valid values are
 	   true, false or (blank) [same as true].
       */
       if(word==test){
-	// Test for sane input
-	bool sanitised_bool = check_for_valid_bool(value, word, line, prefix,"material");
-	// set flag
-	read_material[super_index].non_magnetic = sanitised_bool;
-=======
+         // Test for sane input
+         bool sanitised_bool = check_for_valid_bool(value, word, line, prefix,"material");
+         // set flag
+         read_material[super_index].non_magnetic = sanitised_bool;
+         return EXIT_SUCCESS;
+      }
+
       //-------------------------------------------------------------------
    	// Call module input parameters
       //-------------------------------------------------------------------
@@ -3884,24 +3879,11 @@
 		// keyword not found
 		//--------------------------------------------------------------------
 		else{
-			terminaltextcolor(RED);
-			std::cerr << "Error - Unknown control statement \'material[" << super_index+1 << "]:" << word << "\' on line " << line << " of material file" << std::endl;
-			terminaltextcolor(WHITE);
-			return EXIT_FAILURE;
-		}
-
->>>>>>> c9369cda
-	return EXIT_SUCCESS;
-      }
-      //--------------------------------------------------------------------
-      // keyword not found
-      //--------------------------------------------------------------------
-      else{
-	terminaltextcolor(RED);
-	std::cerr << "Error - Unknown control statement '" << line_string << "' on line " << line << " of material file '" << filename_string << "'" << std::endl;
-	terminaltextcolor(WHITE);
-	zlog << zTs() << "Error - Unknown control statement '" << line_string << " on line " << line << " of material file '" << filename_string << "'" << std::endl;
-	return EXIT_FAILURE;
+         terminaltextcolor(RED);
+         std::cerr << "Error - Unknown control statement '" << line_string << "' on line " << line << " of material file '" << filename_string << "'" << std::endl;
+         terminaltextcolor(WHITE);
+         zlog << zTs() << "Error - Unknown control statement '" << line_string << " on line " << line << " of material file '" << filename_string << "'" << std::endl;
+         return EXIT_FAILURE;
       }
       return EXIT_SUCCESS;
 }
