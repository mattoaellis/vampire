--- conflicted
+++ resolved
@@ -17,21 +17,6 @@
 
 namespace gpu{
 
-<<<<<<< HEAD
-   //-------------------------------------------------------------------------------
-   // Function to call correct statistics update function
-   //-------------------------------------------------------------------------------
-   void stats_update(){
-
-      #ifdef CUDA
-         vcuda::stats_update();
-      #elif OPENCL
-         opencl::stats_update();
-      #endif
-
-      return;
-   }
-=======
    namespace stats{
 
       //-------------------------------------------------------------------------------
@@ -81,6 +66,5 @@
       }
 
    } // end of stats namespace
->>>>>>> 992504fc
 
 } // end of namespace gpu