//-----------------------------------------------------------------------------
//
//  Vampire - A code for atomistic simulation of magnetic materials
//
//  Copyright (C) 2009-2012 R.F.L.Evans
//
//  Email:richard.evans@york.ac.uk
//
//  This program is free software; you can redistribute it and/or modify 
//  it under the terms of the GNU General Public License as published by 
//  the Free Software Foundation; either version 2 of the License, or 
//  (at your option) any later version.
//
//  This program is distributed in the hope that it will be useful, but 
//  WITHOUT ANY WARRANTY; without even the implied warranty of 
//  MERCHANTABILITY or FITNESS FOR A PARTICULAR PURPOSE. See the GNU 
//  General Public License for more details.
//
//  You should have received a copy of the GNU General Public License 
//  along with this program; if not, write to the Free Software Foundation, 
//  Inc., 59 Temple Place, Suite 330, Boston, MA 02111-1307 USA.
//
// ----------------------------------------------------------------------------
//
#include "material.hpp"

namespace mp{
	// Constructor
materials_t::materials_t ():
	name("material#n"),
	element("Fe"),
	alpha(1.0),
	mu_s_SI(1.72*9.27400915e-24),
	magnetisation(0.0),
	Ku1_SI(0.0),
	Ku2_SI(0.0),
	Ku3_SI(0.0),
   Klatt_SI(0.0),
	KuVec_SI(0),
	Ku(0.0),
   Ku2(0.0),
   Ku3(0.0),
   sh2(0.0),
   sh4(0.0),
   sh6(0.0),
   Klatt(0.0),
	KuVec(0),
	UniaxialAnisotropyUnitVector(3),
	Kc1_SI(0.0),
	Kc2_SI(0.0),
	Ks_SI(0.0),
	Ks(0.0),
	gamma_rel(1.0),
	random_spins(false),
	min(0.0),
	max(1.0),
	geometry(0),
	core_shell_size(1.0),
	interface_roughness(0.0),
	density(1.0),
	cutoff(0.8),
	alloy_master(false),
	alloy_class(-1),
	continuous(false),
	moment_flag(true),
	anis_flag(true),
	one_oneplusalpha_sq(0.5),
	alpha_oneplusalpha_sq(0.5),
	H_th_sigma(0.0),
	constrained(false),
	temperature(0.0),
	couple_to_phonon_temperature(false),
	applied_field_strength(0.0),
	applied_field_unit_vector(3,0.0),
	fmr_field_strength(0.0),
	fmr_field_frequency(0.0),
	fmr_field_unit_vector(3,0.0),
   fill(false),
   temperature_rescaling_alpha(1.0),
	temperature_rescaling_Tc(0.0),
<<<<<<< HEAD
	non_magnetic(false)
=======
	random_anisotropy(false),
	random_grain_anisotropy(false)
>>>>>>> c9369cda
	{

	//std::cout << "constructor " << anis_flag << "\t" << ianis_flag << std::endl;
	// derived parameters
	for(int i=0;i<100;i++){
		geometry_coords[i][0]=0.0;
		geometry_coords[i][1]=0.0;
	}
	// array variables
	for(int i=0;i<mp::max_materials;i++){
		Jij_matrix_SI[i]=0.0;
		Jij_matrix[i]=0.0;
		intermixing[i]=0.0;
		alloy[i]=0.0;
	}
	initial_spin[0]=0.0;
	initial_spin[1]=0.0;
	initial_spin[2]=1.0;
	UniaxialAnisotropyUnitVector.at(0)=0.0;
	UniaxialAnisotropyUnitVector.at(1)=0.0;
	UniaxialAnisotropyUnitVector.at(2)=1.0;

	// Applied field direction default initialisation
	applied_field_unit_vector.at(0)=0.0;
	applied_field_unit_vector.at(1)=0.0;
	applied_field_unit_vector.at(2)=1.0;

	// FMR field direction default initialisation
	fmr_field_unit_vector.at(0)=0.0;
	fmr_field_unit_vector.at(1)=0.0;
	fmr_field_unit_vector.at(2)=1.0;
}

int materials_t::print(){

	std::cout << "----------------------------------------------------------------" << std::endl;
	std::cout << " Material " << name << std::endl;
	std::cout << "----------------------------------------------------------------" << std::endl;
	std::cout << "alpha          = " << alpha << std::endl;
	for(int j=0;j<num_materials;j++){
		//std::cout << " Jij_matrix_SI = " << material[i].Jij_matrix_SI[j] << "\t" << j << std::endl;
		std::cout << " Jij_matrix_SI[" << j << "] = " << Jij_matrix_SI[j] << std::endl;
	}
	std::cout << "mu_s_SI        = " << mu_s_SI << std::endl;
	std::cout << "Ku1_SI          = " << Ku1_SI << std::endl;
	std::cout << "gamma_rel      = " << gamma_rel << std::endl;
	
	return 0;
	
}	

}<|MERGE_RESOLUTION|>--- conflicted
+++ resolved
@@ -6,18 +6,18 @@
 //
 //  Email:richard.evans@york.ac.uk
 //
-//  This program is free software; you can redistribute it and/or modify 
-//  it under the terms of the GNU General Public License as published by 
-//  the Free Software Foundation; either version 2 of the License, or 
+//  This program is free software; you can redistribute it and/or modify
+//  it under the terms of the GNU General Public License as published by
+//  the Free Software Foundation; either version 2 of the License, or
 //  (at your option) any later version.
 //
-//  This program is distributed in the hope that it will be useful, but 
-//  WITHOUT ANY WARRANTY; without even the implied warranty of 
-//  MERCHANTABILITY or FITNESS FOR A PARTICULAR PURPOSE. See the GNU 
+//  This program is distributed in the hope that it will be useful, but
+//  WITHOUT ANY WARRANTY; without even the implied warranty of
+//  MERCHANTABILITY or FITNESS FOR A PARTICULAR PURPOSE. See the GNU
 //  General Public License for more details.
 //
-//  You should have received a copy of the GNU General Public License 
-//  along with this program; if not, write to the Free Software Foundation, 
+//  You should have received a copy of the GNU General Public License
+//  along with this program; if not, write to the Free Software Foundation,
 //  Inc., 59 Temple Place, Suite 330, Boston, MA 02111-1307 USA.
 //
 // ----------------------------------------------------------------------------
@@ -78,12 +78,9 @@
    fill(false),
    temperature_rescaling_alpha(1.0),
 	temperature_rescaling_Tc(0.0),
-<<<<<<< HEAD
-	non_magnetic(false)
-=======
+	non_magnetic(false),
 	random_anisotropy(false),
 	random_grain_anisotropy(false)
->>>>>>> c9369cda
 	{
 
 	//std::cout << "constructor " << anis_flag << "\t" << ianis_flag << std::endl;
@@ -130,9 +127,9 @@
 	std::cout << "mu_s_SI        = " << mu_s_SI << std::endl;
 	std::cout << "Ku1_SI          = " << Ku1_SI << std::endl;
 	std::cout << "gamma_rel      = " << gamma_rel << std::endl;
-	
+
 	return 0;
-	
-}	
+
+}
 
 }