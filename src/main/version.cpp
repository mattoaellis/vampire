--- conflicted
+++ resolved
@@ -19,11 +19,7 @@
 namespace vinfo{
 
    // variable string to store version number of code
-<<<<<<< HEAD
-   std::string vampire_version = "5.0.1"; // vampire code version
-=======
    std::string vampire_version = "6.0.0"; // vampire code version
->>>>>>> 2b8f34ed
 
    // wrapper function to return vampire version
    std::string version(){
