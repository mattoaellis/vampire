//-----------------------------------------------------------------------------
//
//  Vampire - A code for atomistic simulation of magnetic materials
//
//  Copyright (C) 2009-2012 R.F.L.Evans
//
//  Email:richard.evans@york.ac.uk
//
//  This program is free software; you can redistribute it and/or modify
//  it under the terms of the GNU General Public License as published by
//  the Free Software Foundation; either version 2 of the License, or
//  (at your option) any later version.
//
//  This program is distributed in the hope that it will be useful, but
//  WITHOUT ANY WARRANTY; without even the implied warranty of
//  MERCHANTABILITY or FITNESS FOR A PARTICULAR PURPOSE. See the GNU
//  General Public License for more details.
//
//  You should have received a copy of the GNU General Public License
//  along with this program; if not, write to the Free Software Foundation,
//  Inc., 59 Temple Place, Suite 330, Boston, MA 02111-1307 USA.
//
// ----------------------------------------------------------------------------
//

// Headers
#include "errors.hpp"
//#include "demag.hpp"
#include "dipole.hpp"
#include "voronoi.hpp"
#include "material.hpp"
#include "sim.hpp"
#include "random.hpp"
#include "vio.hpp"
#include "vmath.hpp"
#include "vmpi.hpp"

#include <cmath>
#include <iostream>
#include <sstream>
//==========================================================
// Namespace material_parameters
//==========================================================
namespace mp{
	//----------------------------------
	// Material Container
	//----------------------------------

	//const int max_materials=100;

	int num_materials=1;


	std::vector <materials_t> material(1);



	//----------------------------------
	//Input Integration parameters
	//----------------------------------
	double dt_SI;
	double gamma_SI = 1.76E11;

	//----------------------------------
	//Derived Integration parameters
	//----------------------------------
	double dt;
	double half_dt;

	// Unrolled material parameters for speed
	std::vector <double> mu_s_array;
	std::vector <zkval_t> MaterialScalarAnisotropyArray(0);
	std::vector <zkten_t> MaterialTensorAnisotropyArray(0);
   std::vector <double> material_second_order_anisotropy_constant_array(0);
   std::vector <double> material_sixth_order_anisotropy_constant_array(0);
   std::vector <double> material_spherical_harmonic_constants_array(0);
	std::vector <double> MaterialCubicAnisotropyArray(0);

///
/// @brief Function to initialise program variables prior to system creation.
///
/// @section License
/// Use of this code, either in source or compiled form, is subject to license from the authors.
/// Copyright \htmlonly &copy \endhtmlonly Richard Evans, 2009-2010. All Rights Reserved.
///
/// @section Information
/// @author  Richard Evans, rfle500@york.ac.uk
/// @version 1.0
/// @date    19/01/2010
///
/// @param[in] infile Main input file name for system initialisation
/// @return EXIT_SUCCESS
///
/// @internal
///	Created:		19/01/2010
///	Revision:	  ---
///=====================================================================================
///
int initialise(std::string const infile){
	//----------------------------------------------------------
	// check calling of routine if error checking is activated
	//----------------------------------------------------------
	if(err::check==true){std::cout << "initialise_variables has been called" << std::endl;}

	if(vmpi::my_rank==0){
		std::cout << "================================================================================" << std::endl;
		std::cout << "Initialising system variables" << std::endl;
	}

	// Setup default system settings
	mp::default_system();

	// Read values from input files
	int iostat = vin::read(infile);
	if(iostat==EXIT_FAILURE){
		terminaltextcolor(RED);
		std::cerr << "Error - input file \'" << infile << "\' not found, exiting" << std::endl;
		terminaltextcolor(WHITE);
		err::vexit();
	}

	// Print out material properties
	//mp::material[0].print();

	// Check for keyword parameter overide
	if(cs::single_spin==true){
		mp::single_spin_system();
	}

	// Set derived system parameters
	mp::set_derived_parameters();

	// Return
	return EXIT_SUCCESS;
}

int default_system(){

	// Initialise system creation flags to zero
	for (int i=0;i<10;i++){
		cs::system_creation_flags[i] = 0;
		sim::hamiltonian_simulation_flags[i] = 0;
	}

	// Set system dimensions !Angstroms
	cs::unit_cell_size[0] = 3.0;
	cs::unit_cell_size[1] = 3.0;
	cs::unit_cell_size[2] = 3.0;

	cs::system_dimensions[0] = 100.0;
	cs::system_dimensions[1] = 100.0;
	cs::system_dimensions[2] = 100.0;

	cs::particle_scale   = 50.0;
	cs::particle_spacing = 10.0;

	cs::particle_creation_parity=0;
	cs::crystal_structure = "sc";

	// Voronoi Variables
	create_voronoi::voronoi_sd=0.1;
	create_voronoi::parity=0;

	// Setup Hamiltonian Flags
	sim::hamiltonian_simulation_flags[0] = 1;	/// Exchange
	sim::hamiltonian_simulation_flags[1] = 1;	/// Anisotropy
	sim::hamiltonian_simulation_flags[2] = 1;	/// Applied
	sim::hamiltonian_simulation_flags[3] = 1;	/// Thermal
<<<<<<< HEAD
	sim::hamiltonian_simulation_flags[4] = 0;	/// Dipolar
=======
>>>>>>> d9c6056e

	//Integration parameters
	dt_SI = 1.0e-15;	// seconds
	dt = dt_SI*mp::gamma_SI; // Must be set before Hth
	half_dt = 0.5*dt;

	//------------------------------------------------------------------------------
	// Material Definitions
	//------------------------------------------------------------------------------
	num_materials=1;
	material.resize(num_materials);

	//-------------------------------------------------------
	// Material 0
	//-------------------------------------------------------
	material[0].name="Co";
	material[0].alpha=0.1;
	material[0].Jij_matrix_SI[0]=-11.2e-21;
	material[0].mu_s_SI=1.5*9.27400915e-24;
	material[0].Ku1_SI=-4.644e-24;
	material[0].gamma_rel=1.0;
	material[0].element="Ag ";

	// Disable Error Checking
	err::check=false;

	// Initialise random number generator
	mtrandom::grnd.seed(2106975519);

	return EXIT_SUCCESS;
}

int single_spin_system(){

	// Reset system creation flags to zero
	for (int i=0;i<10;i++){
		cs::system_creation_flags[i] = 0;
	}

	// Set system dimensions !Angstroms
	cs::unit_cell_size[0] = 3.0;
	cs::unit_cell_size[1] = 3.0;
	cs::unit_cell_size[2] = 3.0;

	cs::system_dimensions[0] = 2.0;
	cs::system_dimensions[1] = 2.0;
	cs::system_dimensions[2] = 2.0;

	cs::particle_scale   = 50.0;
	cs::particle_spacing = 10.0;

	cs::particle_creation_parity=0;
	cs::crystal_structure = "sc";

	// Turn off multi-spin Flags
	sim::hamiltonian_simulation_flags[0] = 0;	/// Exchange

	// MPI Mode (Homogeneous execution)
	//vmpi::mpi_mode=0;
	//mpi_create_variables::mpi_interaction_range=2; // Unit cells
	//mpi_create_variables::mpi_comms_identify=false;

	return EXIT_SUCCESS;
}


// Simple function to check for valid input for hysteresis loop parameters
void check_hysteresis_loop_parameters(){

   // Only applies to hysteresis loop programs, all others return
   if(sim::program!=12) return;

   double min=sim::Hmin;
   double max=sim::Hmax;
   double inc=sim::Hinc;

   // + + +
   if(min>=0 && max>=0 && inc>0){
      if(max<min){
         if(vmpi::my_rank==0){
			terminaltextcolor(RED);
            std::cout << "Error in hysteresis-loop parameters:" << std::endl;
            std::cout << "\t sim:minimum-applied-field-strength = " << min << std::endl;
            std::cout << "\t sim:maximum-applied-field-strength = " << max << std::endl;
            std::cout << "\t sim:applied-field-strength-increment = " << inc << std::endl;
            std::cout << "Minimum and maximum fields are both positive, but minimum > maximum with a positive increment, causing an infinite loop. Exiting." << std::endl;
			terminaltextcolor(WHITE);
            zlog << zTs() << "Error in hysteresis-loop parameters:" << std::endl;
            zlog << zTs() << "\t sim:minimum-applied-field-strength = " << min << std::endl;
            zlog << zTs() << "\t sim:maximum-applied-field-strength = " << max << std::endl;
            zlog << zTs() << "\t sim:applied-field-strength-increment = " << inc << std::endl;
            zlog << zTs() << "Minimum and maximum fields are both positive, but minimum > maximum with a positive increment, causing an infinite loop. Exiting." << std::endl;
            err::vexit();
         }
      }
   }
   // + + -
   else if(min>=0 && max>=0 && inc<0){
      if(max>min){
         if(vmpi::my_rank==0){
			terminaltextcolor(RED);
            std::cout << "Error in hysteresis-loop parameters:" << std::endl;
            std::cout << "\t sim:minimum-applied-field-strength = " << min << std::endl;
            std::cout << "\t sim:maximum-applied-field-strength = " << max << std::endl;
            std::cout << "\t sim:applied-field-strength-increment = " << inc << std::endl;
            std::cout << "Minimum and maximum fields are both positive, but maximum > minimum with a negative increment, causing an infinite loop. Exiting." << std::endl;
            terminaltextcolor(WHITE);
			zlog << zTs() << "Error in hysteresis-loop parameters:" << std::endl;
            zlog << zTs() << "\t sim:minimum-applied-field-strength = " << min << std::endl;
            zlog << zTs() << "\t sim:maximum-applied-field-strength = " << max << std::endl;
            zlog << zTs() << "\t sim:applied-field-strength-increment = " << inc << std::endl;
            zlog << zTs() << "Minimum and maximum fields are both positive, but maximum > minimum with a negative increment, causing an infinite loop. Exiting." << std::endl;
            err::vexit();
         }
      }
   }
   // + - +
   else if(min>=0 && max<0 && inc>0){
      if(vmpi::my_rank==0){
		 terminaltextcolor(RED);
         std::cout << "Error in hysteresis-loop parameters:" << std::endl;
         std::cout << "\t sim:minimum-applied-field-strength = " << min << std::endl;
         std::cout << "\t sim:maximum-applied-field-strength = " << max << std::endl;
         std::cout << "\t sim:applied-field-strength-increment = " << inc << std::endl;
         std::cout << "Minimum field is positive and maximum field is negative with a positive increment, causing an infinite loop. Exiting." << std::endl;
         terminaltextcolor(WHITE);
		 zlog << zTs() << "Error in hysteresis-loop parameters:" << std::endl;
         zlog << zTs() << "\t sim:minimum-applied-field-strength = " << min << std::endl;
         zlog << zTs() << "\t sim:maximum-applied-field-strength = " << max << std::endl;
         zlog << zTs() << "\t sim:applied-field-strength-increment = " << inc << std::endl;
         zlog << zTs() << "Minimum field is positive and maximum field is negative with a positive increment, causing an infinite loop. Exiting." << std::endl;
         err::vexit();
      }
   }
   // - + -
   else if(min<0 && max>=0 && inc<0){
      if(vmpi::my_rank==0){
		 terminaltextcolor(RED);
         std::cout << "Error in hysteresis-loop parameters:" << std::endl;
         std::cout << "\t sim:minimum-applied-field-strength = " << min << std::endl;
         std::cout << "\t sim:maximum-applied-field-strength = " << max << std::endl;
         std::cout << "\t sim:applied-field-strength-increment = " << inc << std::endl;
         std::cout << "Minimum field is negative and maximum field is positive with a negative increment, causing an infinite loop. Exiting." << std::endl;
         terminaltextcolor(WHITE);
		 zlog << zTs() << "Error in hysteresis-loop parameters:" << std::endl;
         zlog << zTs() << "\t sim:minimum-applied-field-strength = " << min << std::endl;
         zlog << zTs() << "\t sim:maximum-applied-field-strength = " << max << std::endl;
         zlog << zTs() << "\t sim:applied-field-strength-increment = " << inc << std::endl;
         zlog << zTs() << "Minimum field is negative and maximum field is positive with a negative increment, causing an infinite loop. Exiting." << std::endl;
         err::vexit();
      }
   }
   // - - -
   else if(min<0 && max<0 && inc<0){
      if(max>min){
         if(vmpi::my_rank==0){
			terminaltextcolor(RED);
            std::cout << "Error in hysteresis-loop parameters:" << std::endl;
            std::cout << "\t sim:minimum-applied-field-strength = " << min << std::endl;
            std::cout << "\t sim:maximum-applied-field-strength = " << max << std::endl;
            std::cout << "\t sim:applied-field-strength-increment = " << inc << std::endl;
            std::cout << "Minimum and maximum fields are both negative, but minimum < maximum with a negative increment, causing an infinite loop. Exiting." << std::endl;
            terminaltextcolor(WHITE);
			zlog << zTs() << "Error in hysteresis-loop parameters:" << std::endl;
            zlog << zTs() << "\t sim:minimum-applied-field-strength = " << min << std::endl;
            zlog << zTs() << "\t sim:maximum-applied-field-strength = " << max << std::endl;
            zlog << zTs() << "\t sim:applied-field-strength-increment = " << inc << std::endl;
            zlog << zTs() << "Minimum and maximum fields are both negative, but minimum < maximum with a negative increment, causing an infinite loop. Exiting." << std::endl;
            err::vexit();
         }
      }
   }
   // - - +
   else if(min<0 && max<0 && inc>0){
      if(max<min){
         if(vmpi::my_rank==0){
			terminaltextcolor(RED);
            std::cout << "Error in hysteresis-loop parameters:" << std::endl;
            std::cout << "\t sim:minimum-applied-field-strength = " << min << std::endl;
            std::cout << "\t sim:maximum-applied-field-strength = " << max << std::endl;
            std::cout << "\t sim:applied-field-strength-increment = " << inc << std::endl;
            std::cout << "Minimum and maximum fields are both negative, but maximum < minimum with a positive increment, causing an infinite loop. Exiting." << std::endl;
            terminaltextcolor(WHITE);
			zlog << zTs() << "Error in hysteresis-loop parameters:" << std::endl;
            zlog << zTs() << "\t sim:minimum-applied-field-strength = " << min << std::endl;
            zlog << zTs() << "\t sim:maximum-applied-field-strength = " << max << std::endl;
            zlog << zTs() << "\t sim:applied-field-strength-increment = " << inc << std::endl;
            zlog << zTs() << "Minimum and maximum fields are both positive, but maximum < minimum with a positive increment, causing an infinite loop. Exiting." << std::endl;
            err::vexit();
         }
      }
   }
   return;

}

int set_derived_parameters(){

	// Set integration constants
	mp::dt = mp::dt_SI*mp::gamma_SI; // Must be set before Hth
	mp::half_dt = 0.5*mp::dt;

	// Check to see if field direction is set by angle
	if(sim::applied_field_set_by_angle){
		sim::H_vec[0]=sin(sim::applied_field_angle_phi*M_PI/180.0)*cos(sim::applied_field_angle_theta*M_PI/180.0);
		sim::H_vec[1]=sin(sim::applied_field_angle_phi*M_PI/180.0)*sin(sim::applied_field_angle_theta*M_PI/180.0);
		sim::H_vec[2]=cos(sim::applied_field_angle_phi*M_PI/180.0);
	}

	// Check for valid particle array offsets
	if(cs::particle_array_offset_x >= cs::system_dimensions[0]){
		terminaltextcolor(RED);
		std::cerr << "Warning: requested particle-array-offset-x is greater than system dimensions." << std::endl;
		std::cerr << "Info: This will probably lead to no particles being created and generate an error." << std::endl;
		terminaltextcolor(WHITE);
		zlog << zTs() << "Warning: requested particle-array-offset-x is greater than system dimensions." << std::endl;
		zlog << zTs() << "Info: This will probably lead to no particles being created and generate an error." << std::endl;
	}
	if(cs::particle_array_offset_y >= cs::system_dimensions[1]){
		terminaltextcolor(RED);
		std::cerr << "Warning: requested particle-array-offset-y is greater than system dimensions." << std::endl;
		std::cerr << "Info: This will probably lead to no particles being created and generate an error." << std::endl;
		terminaltextcolor(WHITE);
		zlog << zTs() << "Warning: requested particle-array-offset-y is greater than system dimensions." << std::endl;
		zlog << zTs() << "Info: This will probably lead to no particles being created and generate an error." << std::endl;
	}

	check_hysteresis_loop_parameters();

	// Ensure H vector is unit length
	// **RE edit 21.11.12 - no longer necessary as value checked on user input**
	//double mod_H=1.0/sqrt(sim::H_vec[0]*sim::H_vec[0]+sim::H_vec[1]*sim::H_vec[1]+sim::H_vec[2]*sim::H_vec[2]);
	//sim::H_vec[0]*=mod_H;
	//sim::H_vec[1]*=mod_H;
	//sim::H_vec[2]*=mod_H;

	// Calculate moment, magnetisation, and anisotropy constants
	/*for(int mat=0;mat<mp::num_materials;mat++){
		double V=cs::unit_cell_size[0]*cs::unit_cell_size[1]*cs::unit_cell_size[2];
		// Set magnetisation from mu_s and a
		if(material[mat].moment_flag==true){
			//material[mat].magnetisation=num_atoms_per_unit_cell*material[mat].mu_s_SI/V;
		}
		// Set mu_s from magnetisation and a
		else {
			//material[mat].mu_s_SI=material[mat].magnetisation*V/num_atoms_per_unit_cell;
		}
		// Set K as energy/atom
		if(material[mat].anis_flag==false){
			material[mat].Ku1_SI=material[mat].Ku1_SI*V/num_atoms_per_unit_cell;
			std::cout << "setting " << material[mat].Ku1_SI << std::endl;
		}
	}*/
	const string blank="";

   // Check for symmetry of exchange matrix
   for(int mi = 0; mi < mp::num_materials; mi++){

      for(int mj = 0; mj < mp::num_materials; mj++){

         // Check for non-zero value (avoids divide by zero)
         if(fabs(material[mi].Jij_matrix_SI[mj]) > 0.0){

            // Calculate ratio of i->j / j-> exchange constants
            double ratio = material[mj].Jij_matrix_SI[mi]/material[mi].Jij_matrix_SI[mj];

            // Check that ratio ~ 1.0 for symmetric exchange interactions
            if( (ratio < 0.99999) || (ratio > 1.00001) ){

               // Error found - report to user and terminate program
               terminaltextcolor(RED);
                  std::cerr << "Error! Non-symmetric exchange interactions for materials " << mi+1 << " and " << mj+1 << ". Exiting" << std::endl;
               terminaltextcolor(WHITE);

               zlog << zTs() << "Error! Non-symmetric exchange interactions for materials " << mi+1 << " and " << mj+1 << std::endl;
               zlog << zTs() << "\tmaterial[" << mi+1 << "]:exchange-matrix[" << mj+1 << "] = " << material[mi].Jij_matrix_SI[mj] << std::endl;
               zlog << zTs() << "\tmaterial[" << mj+1 << "]:exchange-matrix[" << mi+1 << "] = " << material[mj].Jij_matrix_SI[mi] << std::endl;
               zlog << zTs() << "\tThe definition of Heisenberg exchange requires that these values are the same. Exiting." << std::endl;

               err::vexit();

            }
         }
      }
   }

	// Set derived material parameters
	for(int mat=0;mat<mp::num_materials;mat++){
		mp::material[mat].one_oneplusalpha_sq   = -mp::material[mat].gamma_rel/(1.0+mp::material[mat].alpha*mp::material[mat].alpha);
		mp::material[mat].alpha_oneplusalpha_sq =  mp::material[mat].alpha*mp::material[mat].one_oneplusalpha_sq;

		for(int j=0;j<mp::num_materials;j++){
			material[mat].Jij_matrix[j]				= mp::material[mat].Jij_matrix_SI[j]/mp::material[mat].mu_s_SI;
		}
		mp::material[mat].Ku									= mp::material[mat].Ku1_SI/mp::material[mat].mu_s_SI;
      mp::material[mat].Ku2                        = mp::material[mat].Ku2_SI/mp::material[mat].mu_s_SI;
      mp::material[mat].Ku3                        = mp::material[mat].Ku3_SI/mp::material[mat].mu_s_SI;
      mp::material[mat].Klatt                      = mp::material[mat].Klatt_SI/mp::material[mat].mu_s_SI;
		mp::material[mat].Kc									= mp::material[mat].Kc1_SI/mp::material[mat].mu_s_SI;
		mp::material[mat].Ks									= mp::material[mat].Ks_SI/mp::material[mat].mu_s_SI;
		mp::material[mat].H_th_sigma						= sqrt(2.0*mp::material[mat].alpha*1.3806503e-23/
																  (mp::material[mat].mu_s_SI*mp::material[mat].gamma_rel*dt));

      // Rename un-named materials with material id
      std::string defname="material#n";
      if(mp::material[mat].name==defname){
         std::stringstream newname;
         newname << "material" << mat+1;
         mp::material[mat].name=newname.str();
      }

      // initialise lattice anisotropy initialisation
      if(sim::lattice_anisotropy_flag==true) mp::material[mat].lattice_anisotropy.set_interpolation_table();

      // output interpolated data to file
      //mp::material[mat].lattice_anisotropy.output_interpolated_function(mat);

	}
		// Check for which anisotropy function(s) are to be used
		if(sim::TensorAnisotropy==true){
			sim::UniaxialScalarAnisotropy=false; // turn off scalar anisotropy calculation
			// loop over materials and convert all scalar anisotropy to tensor (along z)
			for(int mat=0;mat<mp::num_materials; mat++){

				const double one_o_mu=1.0/mp::material[mat].mu_s_SI;

				// If tensor is unset
				if(mp::material.at(mat).KuVec_SI.size()==0){
					const double ex = mp::material.at(mat).UniaxialAnisotropyUnitVector.at(0);
					const double ey = mp::material.at(mat).UniaxialAnisotropyUnitVector.at(1);
					const double ez = mp::material.at(mat).UniaxialAnisotropyUnitVector.at(2);
					mp::material.at(mat).KuVec.push_back(mp::material[mat].Ku*ex*ex);
					mp::material.at(mat).KuVec.push_back(mp::material[mat].Ku*ex*ey);
					mp::material.at(mat).KuVec.push_back(mp::material[mat].Ku*ex*ez);

					mp::material.at(mat).KuVec.push_back(mp::material[mat].Ku*ey*ex);
					mp::material.at(mat).KuVec.push_back(mp::material[mat].Ku*ey*ey);
					mp::material.at(mat).KuVec.push_back(mp::material[mat].Ku*ey*ez);

					mp::material.at(mat).KuVec.push_back(mp::material[mat].Ku*ez*ex);
					mp::material.at(mat).KuVec.push_back(mp::material[mat].Ku*ez*ey);
					mp::material.at(mat).KuVec.push_back(mp::material[mat].Ku*ez*ez);
				}
				else if(mp::material.at(mat).KuVec_SI.size()==9){
					mp::material.at(mat).KuVec.push_back(mp::material.at(mat).KuVec_SI.at(0)*one_o_mu);
					mp::material.at(mat).KuVec.push_back(mp::material.at(mat).KuVec_SI.at(1)*one_o_mu);
					mp::material.at(mat).KuVec.push_back(mp::material.at(mat).KuVec_SI.at(2)*one_o_mu);

					mp::material.at(mat).KuVec.push_back(mp::material.at(mat).KuVec_SI.at(3)*one_o_mu);
					mp::material.at(mat).KuVec.push_back(mp::material.at(mat).KuVec_SI.at(4)*one_o_mu);
					mp::material.at(mat).KuVec.push_back(mp::material.at(mat).KuVec_SI.at(5)*one_o_mu);

					mp::material.at(mat).KuVec.push_back(mp::material.at(mat).KuVec_SI.at(6)*one_o_mu);
					mp::material.at(mat).KuVec.push_back(mp::material.at(mat).KuVec_SI.at(7)*one_o_mu);
					mp::material.at(mat).KuVec.push_back(mp::material.at(mat).KuVec_SI.at(8)*one_o_mu);
				}
			}
		}

		// Unroll anisotropy values for speed
		if(sim::UniaxialScalarAnisotropy==true){
			zlog << zTs() << "Setting scalar uniaxial anisotropy." << std::endl;
			// Set global anisotropy type
			sim::AnisotropyType=0;
			MaterialScalarAnisotropyArray.resize(mp::num_materials);
			for(int mat=0;mat<mp::num_materials; mat++) MaterialScalarAnisotropyArray[mat].K=mp::material[mat].Ku;
		}
		else if(sim::TensorAnisotropy==true){
			zlog << zTs() << "Setting tensor uniaxial anisotropy." << std::endl;
			// Set global anisotropy type
			sim::AnisotropyType=1;
			MaterialTensorAnisotropyArray.resize(mp::num_materials);
			for(int mat=0;mat<mp::num_materials; mat++){
				MaterialTensorAnisotropyArray[mat].K[0][0]=mp::material.at(mat).KuVec.at(0);
				MaterialTensorAnisotropyArray[mat].K[0][1]=mp::material.at(mat).KuVec.at(1);
				MaterialTensorAnisotropyArray[mat].K[0][2]=mp::material.at(mat).KuVec.at(2);

				MaterialTensorAnisotropyArray[mat].K[1][0]=mp::material.at(mat).KuVec.at(3);
				MaterialTensorAnisotropyArray[mat].K[1][1]=mp::material.at(mat).KuVec.at(4);
				MaterialTensorAnisotropyArray[mat].K[1][2]=mp::material.at(mat).KuVec.at(5);

				MaterialTensorAnisotropyArray[mat].K[2][0]=mp::material.at(mat).KuVec.at(6);
				MaterialTensorAnisotropyArray[mat].K[2][1]=mp::material.at(mat).KuVec.at(7);
				MaterialTensorAnisotropyArray[mat].K[2][2]=mp::material.at(mat).KuVec.at(8);

			}
		}
      // Unroll second order uniaxial anisotropy values for speed
      if(sim::second_order_uniaxial_anisotropy==true){
         zlog << zTs() << "Setting scalar second order uniaxial anisotropy." << std::endl;
         mp::material_second_order_anisotropy_constant_array.resize(mp::num_materials);
         for(int mat=0;mat<mp::num_materials; mat++) mp::material_second_order_anisotropy_constant_array.at(mat)=mp::material[mat].Ku2;
      }
	  // Unroll sixth order uniaxial anisotropy values for speed
      if(sim::sixth_order_uniaxial_anisotropy==true){
         zlog << zTs() << "Setting scalar sixth order uniaxial anisotropy." << std::endl;
         mp::material_sixth_order_anisotropy_constant_array.resize(mp::num_materials);
         for(int mat=0;mat<mp::num_materials; mat++) mp::material_sixth_order_anisotropy_constant_array.at(mat)=mp::material[mat].Ku3;
      }
      // Unroll spherical harmonic anisotropy constants for speed
      if(sim::spherical_harmonics==true){
         zlog << zTs() << "Setting spherical harmonics for uniaxial anisotropy" << std::endl;
         mp::material_spherical_harmonic_constants_array.resize(3*mp::num_materials);
         for(int mat=0; mat<mp::num_materials; mat++){
            mp::material_spherical_harmonic_constants_array.at(3*mat+0)=mp::material[mat].sh2/mp::material[mat].mu_s_SI;
            mp::material_spherical_harmonic_constants_array.at(3*mat+1)=mp::material[mat].sh4/mp::material[mat].mu_s_SI;
            mp::material_spherical_harmonic_constants_array.at(3*mat+2)=mp::material[mat].sh6/mp::material[mat].mu_s_SI;
         }
      }
      // Unroll cubic anisotropy values for speed
		if(sim::CubicScalarAnisotropy==true){
			zlog << zTs() << "Setting scalar cubic anisotropy." << std::endl;
			MaterialCubicAnisotropyArray.resize(mp::num_materials);
			for(int mat=0;mat<mp::num_materials; mat++) MaterialCubicAnisotropyArray.at(mat)=mp::material[mat].Kc;
		}
      // Unroll material spin moment values for speed
      mp::mu_s_array.resize(mp::num_materials);
      for(int mat=0;mat<mp::num_materials; mat++) mu_s_array.at(mat)=mp::material[mat].mu_s_SI/9.27400915e-24; // normalise to mu_B

		// Loop over materials to check for invalid input and warn appropriately
		for(int mat=0;mat<mp::num_materials;mat++){
			const double lmin=material[mat].min;
			const double lmax=material[mat].max;
			for(int nmat=0;nmat<mp::num_materials;nmat++){
				if(nmat!=mat){
					double min=material[nmat].min;
					double max=material[nmat].max;
					if(((lmin>min) && (lmin<max)) || ((lmax>min) && (lmax<max))){
						terminaltextcolor(RED);
						std::cerr << "Warning: Overlapping material heights found. Check log for details." << std::endl;
						terminaltextcolor(WHITE);
						zlog << zTs() << "Warning: material " << mat+1 << " overlaps material " << nmat+1 << "." << std::endl;
						zlog << zTs() << "If you have defined geometry then this may be OK, or possibly you meant to specify alloy keyword instead." << std::endl;
						zlog << zTs() << "----------------------------------------------------" << std::endl;
						zlog << zTs() << "  Material "<< mat+1 << ":minimum-height = " << lmin << std::endl;
						zlog << zTs() << "  Material "<< mat+1 << ":maximum-height = " << lmax << std::endl;
						zlog << zTs() << "  Material "<< nmat+1 << ":minimum-height = " << min << std::endl;
						zlog << zTs() << "  Material "<< nmat+1 << ":maximum-height = " << max << std::endl;
					}
				}
			}
		}

	return EXIT_SUCCESS;
}

} // end of namespace mp<|MERGE_RESOLUTION|>--- conflicted
+++ resolved
@@ -25,7 +25,6 @@
 
 // Headers
 #include "errors.hpp"
-//#include "demag.hpp"
 #include "dipole.hpp"
 #include "voronoi.hpp"
 #include "material.hpp"
@@ -166,10 +165,6 @@
 	sim::hamiltonian_simulation_flags[1] = 1;	/// Anisotropy
 	sim::hamiltonian_simulation_flags[2] = 1;	/// Applied
 	sim::hamiltonian_simulation_flags[3] = 1;	/// Thermal
-<<<<<<< HEAD
-	sim::hamiltonian_simulation_flags[4] = 0;	/// Dipolar
-=======
->>>>>>> d9c6056e
 
 	//Integration parameters
 	dt_SI = 1.0e-15;	// seconds
