--- conflicted
+++ resolved
@@ -166,10 +166,6 @@
 	sim::hamiltonian_simulation_flags[1] = 1;	/// Anisotropy
 	sim::hamiltonian_simulation_flags[2] = 1;	/// Applied
 	sim::hamiltonian_simulation_flags[3] = 1;	/// Thermal
-<<<<<<< HEAD
-	//sim::hamiltonian_simulation_flags[4] = 0;	/// Dipolar
-=======
->>>>>>> 582c83bb
 
 	//Integration parameters
 	dt_SI = 1.0e-15;	// seconds
@@ -226,10 +222,6 @@
 
 	// Turn off multi-spin Flags
 	sim::hamiltonian_simulation_flags[0] = 0;	/// Exchange
-<<<<<<< HEAD
-	//sim::hamiltonian_simulation_flags[4] = 0;	/// Dipolar
-=======
->>>>>>> 582c83bb
 
 	// MPI Mode (Homogeneous execution)
 	//vmpi::mpi_mode=0;
