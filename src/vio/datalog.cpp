//------------------------------------------------------------------------------
//
//   This file is part of the VAMPIRE open source package under the
//   Free BSD licence (see licence file for details).
//
//   (c) Richard F L Evans and Rory Pond 2016. All rights reserved.
//
//   Email: richard.evans@york.ac.uk and rory.pond@york.ac.uk
//
//------------------------------------------------------------------------------
//

// C++ standard library headers
#include <sstream>

// Vampire headers
#include "config.hpp"
#include "errors.hpp"
#include "info.hpp"
#include "gpu.hpp"
#include "grains.hpp"
#include "sim.hpp"
#include "vio.hpp"

// vio module headers
#include "internal.hpp"

namespace vout{
	std::string zLogProgramName; /// Program Name
	std::string zLogHostName; /// Host Name
	bool        zLogInitialised=false; /// Initialised flag
	#ifdef WIN_COMPILE
		int      zLogPid; /// Process ID
	#else
		pid_t    zLogPid; /// Process ID
	#endif
}

///-------------------------------------------------------
/// Function to write header information about simulation
///-------------------------------------------------------
void write_output_file_header(std::ofstream& ofile, std::vector<unsigned int>& file_output_list){

	//------------------------------------
	// Determine current time
	//------------------------------------
	time_t seconds;

	// get time now
	seconds = time (NULL);
	struct tm * timeinfo;
	char oftime [80];

	timeinfo = localtime ( &seconds );
	// format time string
	strftime (oftime,80,"%Y-%m-%d %X ",timeinfo);

	//------------------------------------
	// Determine current directory
	//------------------------------------
	char directory [256];

	#ifdef WIN_COMPILE
		_getcwd(directory, sizeof(directory));
	#else
		getcwd(directory, sizeof(directory));
	#endif

	//------------------------------------
	// Output output file header
	//------------------------------------
	ofile << "#----------------------------------------------------------------------------------------------------------------------------------------------------------" << std::endl;
	ofile << "# " << "Output file for vampire simulation" << std::endl;
	ofile << "# " << "  time       : " << oftime << "    process id : " << vout::zLogPid << std::endl;
	ofile << "# " << "  hostname   : " << vout::zLogHostName << std::endl;
	ofile << "# " << "  path       : " << directory << std::endl;
   ofile << "# " << "  version    : " << vinfo::version() << std::endl;
   ofile << "# " << "  githash    : " << vinfo::githash() << std::endl;
	ofile << "#----------------------------------------------------------------------------------------------------------------------------------------------------------" << std::endl;
	//ofile << "# time" << "\t" << "temperature" << "\t" <<  "|m|" << "\t" << "..." << std::endl; // to be concluded...

	return;

}

namespace vout{

	void zLogTsInit(std::string tmp){

		// Get program name and process ID
		std::string tmprev;
		int linelength = tmp.length();

		// set character triggers
		const char* key="/";	/// Word identifier

		// copy characters after last /
		for(int i=linelength-1;i>=0;i--){

			char c=tmp.at(i);

			if(c != *key){
				tmprev.push_back(c);
			}
			else break;
		}

		//reverse read into program name
		linelength=tmprev.size();
		for(int i=linelength-1;i>=0;i--){
			char c=tmprev.at(i);
			zLogProgramName.push_back(c);
		}

		// Get hostname
		char loghostname [80];
		#ifdef WIN_COMPILE
			DWORD sizelhn = sizeof ( loghostname );
			int GHS=!GetComputerName(loghostname, &sizelhn); //GetComputerName returns true when retrieves hostname
		#else
			int GHS=gethostname(loghostname, 80);
		#endif
	  terminaltextcolor(YELLOW);
		if(GHS!=0) std::cerr << "Warning: Unable to retrieve hostname for zlog file." << std::endl;
	  terminaltextcolor(WHITE);
		zLogHostName = loghostname;

		// Now get process ID
		#ifdef WIN_COMPILE
			zLogPid = _getpid();
		#else
			zLogPid = getpid();
		#endif

		// Open log filename
		if(vmpi::my_rank==0) zlog.open("log");

		// Mark as initialised;
		zLogInitialised=true;

		zlog << zTs() << "Logfile opened" << std::endl;

      //------------------------------------
   	// Determine current directory
   	//------------------------------------
   	char directory [256];

   	#ifdef WIN_COMPILE
   		_getcwd(directory, sizeof(directory));
   	#else
   		getcwd(directory, sizeof(directory));
   	#endif

      // write system and version information
      zlog << zTs() << "Executable : " << vout::zLogProgramName << std::endl;
      zlog << zTs() << "Host name  : " << vout::zLogHostName << ":" << std::endl;
      zlog << zTs() << "Directory  : " << directory << std::endl;
      zlog << zTs() << "Process ID : " << vout::zLogPid << std::endl;
      zlog << zTs() << "Version    : " << vinfo::version() << std::endl;
      zlog << zTs() << "Githash    : " << vinfo::githash() << std::endl;

		return;
	}

	// Data output wrapper function
	void data(){

		// check calling of routine if error checking is activated
		if(err::check==true){std::cout << "vout::data has been called" << std::endl;}

		// Calculate MPI Timings since last data output
		#ifdef MPICF
		if(vmpi::DetailedMPITiming){

			// Calculate Average times
			MPI_Reduce (&vmpi::TotalComputeTime,&vmpi::AverageComputeTime,1,MPI_DOUBLE,MPI_SUM,0,MPI_COMM_WORLD);
			MPI_Reduce (&vmpi::TotalWaitTime,&vmpi::AverageWaitTime,1,MPI_DOUBLE,MPI_SUM,0,MPI_COMM_WORLD);
			vmpi::AverageComputeTime/=double(vmpi::num_processors);
			vmpi::AverageWaitTime/=double(vmpi::num_processors);

			// Calculate Maximum times
			MPI_Reduce (&vmpi::TotalComputeTime,&vmpi::MaximumComputeTime,1,MPI_DOUBLE,MPI_MAX,0,MPI_COMM_WORLD);
			MPI_Reduce (&vmpi::TotalWaitTime,&vmpi::MaximumWaitTime,1,MPI_DOUBLE,MPI_MAX,0,MPI_COMM_WORLD);

			// Save times for timing matrix
			vmpi::ComputeTimeArray.push_back(vmpi::TotalComputeTime);
			vmpi::WaitTimeArray.push_back(vmpi::TotalWaitTime);

			// reset until next data output
			vmpi::TotalComputeTime=0.0;
			vmpi::TotalWaitTime=0.0;
		}
		#endif

      // check for open ofstream on root process only
      if(vmpi::my_rank == 0){
         if(!zmag.is_open()){
            // check for checkpoint continue and append data
            if(sim::load_checkpoint_flag && sim::load_checkpoint_continue_flag) zmag.open("output",std::ofstream::app);
            // otherwise overwrite file
            else{
               zmag.open("output",std::ofstream::trunc);
               // write file header information
               write_output_file_header(zmag, file_output_list);
            }
         }
      }

		// Only output 1/output_rate time steps
		if(sim::time%vout::output_rate==0){

		// Output data to output
		if(vmpi::my_rank==0){

         // For gpu acceleration get statistics from device
         if(gpu::acceleration) gpu::stats::get();

			for(unsigned int item=0;item<file_output_list.size();item++){
				switch(file_output_list[item]){
					case 0:
						vout::time(zmag);
						break;
					case 1:
						vout::real_time(zmag);
						break;
					case 2:
						vout::temperature(zmag);
						break;
					case 3:
						vout::Happ(zmag);
						break;
					case 4:
						vout::Hvec(zmag);
						break;
					case 5:
						vout::mvec(zmag);
						break;
					case 6:
						vout::magm(zmag);
						break;
					case 7:
						vout::mean_magm(zmag);
						break;
					case 8:
						vout::mat_mvec(zmag);
						break;
					case 9:
						vout::mat_mean_magm(zmag);
						break;
					case 12:
						vout::mdoth(zmag);
						break;
					case 14:
						vout::systorque(zmag);
						break;
					case 15:
						vout::mean_systorque(zmag);
						break;
					case 16:
						vout::constraint_phi(zmag);
						break;
					case 17:
						vout::constraint_theta(zmag);
						break;
					case 18:
						vout::material_constraint_phi(zmag);
						break;
					case 19:
						vout::material_constraint_theta(zmag);
						break;
					case 20:
						vout::material_mean_systorque(zmag);
						break;
					case 21:
						vout::mean_system_susceptibility(zmag);
						break;
					case 22:
						vout::phonon_temperature(zmag);
						break;
					case 23:
						vout::material_temperature(zmag);
						break;
					case 24:
						vout::material_applied_field_strength(zmag);
						break;
					case 25:
						vout::material_fmr_field_strength(zmag);
						break;
					case 26:
						vout::mat_mdoth(zmag);
						break;
					case 27:
						vout::total_energy(zmag);
						break;
					case 28:
						vout::mean_total_energy(zmag);
						break;
					case 29:
						vout::total_anisotropy_energy(zmag);
						break;
					case 30:
						vout::mean_total_anisotropy_energy(zmag);
						break;
					case 31:
						//vout::total_cubic_anisotropy_energy(zmag);
						break;
					case 32:
						//vout::mean_total_cubic_anisotropy_energy(zmag);
						break;
					case 33:
						//vout::total_surface_anisotropy_energy(zmag);
						break;
					case 34:
						//vout::mean_total_surface_anisotropy_energy(zmag);
						break;
					case 35:
						vout::total_exchange_energy(zmag);
						break;
					case 36:
						vout::mean_total_exchange_energy(zmag);
						break;
					case 37:
						vout::total_applied_field_energy(zmag);
						break;
					case 38:
						vout::mean_total_applied_field_energy(zmag);
						break;
					case 39:
						vout::total_magnetostatic_energy(zmag);
						break;
					case 40:
						vout::mean_total_magnetostatic_energy(zmag);
						break;
					case 41:
						//vout::total_so_anisotropy_energy(zmag);
						break;
					case 42:
						//vout::mean_total_so_anisotropy_energy(zmag);
						break;
					case 43:
						vout::height_mvec(zmag);
						break;
					case 44:
						vout::material_height_mvec(zmag);
						break;
					case 45:
						vout::height_mvec_actual(zmag);
						break;
					case 46:
						vout::material_height_mvec_actual(zmag);
						break;
					case 47:
						vout::fmr_field_strength(zmag);
						break;
               case 48:
						vout::mean_mvec(zmag);
						break;
               case 49:
						vout::mat_mean_mvec(zmag);
						break;
               case 50:
						vout::mean_material_susceptibility(zmag);
						break;
					case 51:
						vout::mean_height_magnetisation_length(zmag);
						break;
					case 52:
						vout::mean_height_magnetisation(zmag);
						break;
					case 60:
						vout::MPITimings(zmag);
						break;
					case 61:
<<<<<<< HEAD
						vout::mean_system_specific_heat(zmag);
						break;
					case 62:
						vout::mean_material_specific_heat(zmag);
						break;
               case 63:
                  vout::material_total_energy(zmag);
                  break;
               case 64:
                  vout::material_mean_total_energy(zmag);
                  break;
=======
						vout::MRresistance(zmag);
						break;
>>>>>>> 6833f2d4
				}
			}
			// Carriage return
			if(file_output_list.size()>0) zmag << std::endl;

			} // end of code for rank 0 only
		} // end of if statement for output rate

		// Output data to cout
		if(vmpi::my_rank==0){
			if(sim::time%vout::output_rate==0){ // needs to be altered to separate variable at some point

            // For gpu acceleration get statistics from device (repeated here so additional performance cost for doing this)
            if(gpu::acceleration) gpu::stats::get();

				for(unsigned int item=0;item<screen_output_list.size();item++){
				switch(screen_output_list[item]){
					case 0:
						vout::time(std::cout);
						break;
					case 1:
						vout::real_time(std::cout);
						break;
					case 2:
						vout::temperature(std::cout);
						break;
					case 3:
						vout::Happ(std::cout);
						break;
					case 4:
						vout::Hvec(std::cout);
						break;
					case 5:
						vout::mvec(std::cout);
						break;
					case 6:
						vout::magm(std::cout);
						break;
					case 7:
						vout::mean_magm(std::cout);
						break;
					case 8:
						vout::mat_mvec(std::cout);
						break;
					case 9:
						vout::mat_mean_magm(std::cout);
						break;
					case 12:
						vout::mdoth(std::cout);
						break;
					case 14:
						vout::systorque(std::cout);
						break;
					case 15:
						vout::mean_systorque(std::cout);
						break;
					case 16:
						vout::constraint_phi(std::cout);
						break;
					case 17:
						vout::constraint_theta(std::cout);
						break;
					case 18:
						vout::material_constraint_phi(std::cout);
						break;
					case 19:
						vout::material_constraint_theta(std::cout);
						break;
					case 20:
						vout::material_mean_systorque(std::cout);
						break;
					case 21:
						vout::mean_system_susceptibility(std::cout);
						break;
					case 22:
						vout::phonon_temperature(std::cout);
						break;
					case 23:
						vout::material_temperature(std::cout);
						break;
					case 24:
						vout::material_applied_field_strength(std::cout);
						break;
					case 25:
						vout::material_fmr_field_strength(std::cout);
						break;
					case 26:
						vout::mat_mdoth(std::cout);
						break;
					case 27:
						vout::total_energy(std::cout);
						break;
					case 28:
						vout::mean_total_energy(std::cout);
						break;
					case 29:
						vout::total_anisotropy_energy(std::cout);
						break;
					case 30:
						vout::mean_total_anisotropy_energy(std::cout);
						break;
					case 31:
						//vout::total_cubic_anisotropy_energy(std::cout);
						break;
					case 32:
						//vout::mean_total_cubic_anisotropy_energy(std::cout);
						break;
					case 33:
						//vout::total_surface_anisotropy_energy(std::cout);
						break;
					case 34:
						//vout::mean_total_surface_anisotropy_energy(std::cout);
						break;
					case 35:
						vout::total_exchange_energy(std::cout);
						break;
					case 36:
						vout::mean_total_exchange_energy(std::cout);
						break;
					case 37:
						vout::total_applied_field_energy(std::cout);
						break;
					case 38:
						vout::mean_total_applied_field_energy(std::cout);
						break;
					case 39:
						vout::total_magnetostatic_energy(std::cout);
						break;
					case 40:
						vout::mean_total_magnetostatic_energy(std::cout);
						break;
					case 41:
						//vout::total_so_anisotropy_energy(std::cout);
						break;
					case 42:
						//vout::mean_total_so_anisotropy_energy(std::cout);
						break;
					case 47:
						vout::fmr_field_strength(std::cout);
						break;
               case 48:
						vout::mean_mvec(std::cout);
						break;
               case 49:
						vout::mat_mean_mvec(std::cout);
						break;
               case 50:
						vout::mean_material_susceptibility(std::cout);
						break;
					case 60:
						vout::MPITimings(std::cout);
						break;
					case 61:
						vout::mean_system_specific_heat(std::cout);
						break;
					case 62:
						vout::mean_material_specific_heat(std::cout);
						break;
               case 63:
                  vout::material_total_energy(std::cout);
                  break;
               case 64:
                  vout::material_mean_total_energy(std::cout);
                  break;
				}
			}

			// Carriage return
			if(screen_output_list.size()>0) std::cout << std::endl;
			}

		} // End of if statement to output data to screen

		if(sim::time%vout::output_grain_rate==0){

		// calculate grain magnetisations
		grains::mag();

		// Output data to zgrain
		if(vmpi::my_rank==0){

			// check for open ofstream
			if(vout::grain_output_list.size() > 0 && !zgrain.is_open()){
				// check for checkpoint continue and append data
				if(sim::load_checkpoint_flag && sim::load_checkpoint_continue_flag) zgrain.open("grain",std::ofstream::app);
				// otherwise overwrite file
				else zgrain.open("grain",std::ofstream::trunc);
			}

			for(unsigned int item=0;item<vout::grain_output_list.size();item++){
			switch(vout::grain_output_list[item]){
				case 0:
					vout::time(zgrain);
					break;
				case 1:
					vout::real_time(zgrain);
					break;
				case 2:
					vout::temperature(zgrain);
					break;
				case 3:
					vout::Happ(zgrain);
					break;
				case 4:
					vout::Hvec(zgrain);
					break;
				case 10:
					vout::grain_mvec(zgrain);
					break;
				case 11:
					vout::grain_magm(zgrain);
					break;
				case 13:
					vout::grain_mat_mvec(zgrain);
					break;
				case 22:
					vout::phonon_temperature(zgrain);
					break;
			}
		}

		// Carriage return
		if(vout::grain_output_list.size()>0) zgrain << std::endl;
		}
		}

		// Output configuration files to disk
		config::output();

		// optionally save checkpoint file
		if(sim::save_checkpoint_flag==true && sim::save_checkpoint_continuous_flag==true && sim::time%sim::save_checkpoint_rate==0) save_checkpoint();

	} // end of data
}

/// @brief Function to output timestamp to stream
///
/// @section License
/// Use of this code, either in source or compiled form, is subject to license from the authors.
/// Copyright \htmlonly &copy \endhtmlonly Richard Evans, 2009-2012. All Rights Reserved.
///
/// @section Information
/// @author  Richard Evans, richard.evans@york.ac.uk
/// @version 1.0
/// @date    19/04/2012
///
/// @return TS
///
/// @internal
///	Created:		19/04/2012
///	Revision:	  ---
///=====================================================================================
///
std::string zTs(){

  std::string NullString;
  NullString="";

	if(vout::zLogInitialised==true){
		std::ostringstream Ts;

		// varibale for time
		time_t seconds;

		// get current time
		seconds = time (NULL);
		struct tm * timeinfo;
		char logtime [80];

		timeinfo = localtime ( &seconds );
		// Format time string
		//strftime (logtime,80,"%Y-%m-%d %X ",timeinfo);
      strftime (logtime,80,"%d-%m-%Y [%X] ",timeinfo);

		Ts << logtime;
      // << vout::zLogProgramName << " [" << vout::zLogHostName << ":" << vout::zLogPid << ":"<< vmpi::my_rank << "] ";

		return Ts.str();

	}
	else{
		terminaltextcolor(RED);
		std::cerr << "Error! - zlog not initialised, exiting" << std::endl;
		// This can be recursive - vexit calls zTs()
		//err::vexit();
		// Exit manually
		std::cerr << "Fatal error: Aborting program. See log file for details." << std::endl;
	  terminaltextcolor(WHITE);
		exit(EXIT_FAILURE);
	}

	return NullString;
}<|MERGE_RESOLUTION|>--- conflicted
+++ resolved
@@ -371,7 +371,6 @@
 						vout::MPITimings(zmag);
 						break;
 					case 61:
-<<<<<<< HEAD
 						vout::mean_system_specific_heat(zmag);
 						break;
 					case 62:
@@ -383,10 +382,9 @@
                case 64:
                   vout::material_mean_total_energy(zmag);
                   break;
-=======
+               case 65:
 						vout::MRresistance(zmag);
 						break;
->>>>>>> 6833f2d4
 				}
 			}
 			// Carriage return
