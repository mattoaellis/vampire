--- conflicted
+++ resolved
@@ -110,19 +110,11 @@
                                                    cells_atom_in_cell_coords_array_y,
                                                    cells_atom_in_cell_coords_array_z,
                                                    cells_index_atoms_array,
-<<<<<<< HEAD
-                                                   cells_pos_and_mom_array,
-                                                   cells_num_atoms_in_cell,
-                                                   cells_num_local_cells,
-                                                   cells_num_cells,
-                                                   cells_macro_cell_size);
-=======
                                                    dipole::internal::cells_pos_and_mom_array,
                                                    dipole::internal::cells_num_atoms_in_cell,
                                                    dipole::internal::cells_num_local_cells,
                                                    dipole::internal::cells_num_cells,
                                                    cells_macro_cell_size_x,cells_macro_cell_size_y,cells_macro_cell_size_z );
->>>>>>> 6833f2d4
 
             // Reorder data structure
             dipole::internal::sort_data(dipole::internal::proc_cell_index_array1D,
