--- conflicted
+++ resolved
@@ -64,16 +64,13 @@
             //zlog << zTs() << "Calculation cells magnetisation complete. Time taken: " << update_time << "s."<< std::endl;
 
 			   // recalculate dipole fields
-<<<<<<< HEAD
-            dipole::internal::update_field();
-=======
             if (dipole::fft == false)  dipole::internal::update_field();
-						#ifdef FFT
-				else dipole::internal::update_field_fft();
+				#ifdef FFT
+               else dipole::internal::update_field_fft();
 				#endif
 					  //MPI::COMM_WORLD.Barrier();
             //fprintf(stderr,"\n **** PROBLEMS!!!!!! just after dipole::internal::update_field()<<<< \n");
->>>>>>> b889a97f
+
 
 			   // For MPI version, only add local atoms
 			   #ifdef MPICF
