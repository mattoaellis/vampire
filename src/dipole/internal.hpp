--- conflicted
+++ resolved
@@ -83,10 +83,6 @@
       // Internal shared variables
       //-------------------------------------------------------------------------
       extern bool initialised;
-<<<<<<< HEAD
-      //extern bool enabled;
-=======
->>>>>>> 582c83bb
 
       extern int update_time; /// last update time
 
