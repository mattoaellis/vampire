//------------------------------------------------------------------------------
//
//   This file is part of the VAMPIRE open source package under the
//   Free BSD licence (see licence file for details).
//
//   (c) Andrea Meo, Rory Pond and Richard F L Evans 2016. All rights reserved.
//
//   Email: richard.evans@york.ac.uk
//
//------------------------------------------------------------------------------
//

// C++ standard library headers

// Vampire headers
#include "atoms.hpp"
#include "config.hpp"
#include "sim.hpp"

// config module headers
#include "internal.hpp"

namespace config
{

//------------------------------------------------------------------------------
// Function to output atomic and cell coordinates to disk
//------------------------------------------------------------------------------
void output(){ // should include variables for data to be outputted, eg spins, cells etc

   // check for data output enabled, if not no nothing
   if(config::internal::output_atoms_config == false && config::internal::output_cells_config == false) return;

   // check that config module has been initialised
   if(!config::internal::initialised) config::internal::initialize();

   //------------------------------------------------------------------------------------------
   // Calculate field ranges for output in limited applied ranges during hysteresis
   //------------------------------------------------------------------------------------------

   // Max and Min field values for descending branch
   double minField_1;
   double maxField_1;
   // Max and Min field values for ascending branch
   double minField_2;
   double maxField_2;

   // check that minField_1<maxField_1
   if (config::internal::field_output_min_1 < config::internal::field_output_max_1)
   {
      minField_1 = config::internal::field_output_min_1;
      maxField_1 = config::internal::field_output_max_1;
   }
   else
   {
      minField_1 = config::internal::field_output_max_1;
      maxField_1 = config::internal::field_output_min_1;
   }
   // check that maxField_2>minField_2
   if (config::internal::field_output_max_2 >= config::internal::field_output_min_2)
   {
      minField_2 = config::internal::field_output_min_2;
      maxField_2 = config::internal::field_output_max_2;
   }
   else
   {
      minField_2 = config::internal::field_output_max_2;
      maxField_2 = config::internal::field_output_min_2;
   }

   //------------------------------------------------------
   // atoms output if enabled and the time is right
   //------------------------------------------------------
   if ((config::internal::output_atoms_config == true) && (sim::output_rate_counter % config::internal::output_atoms_config_rate == 0))
   {
      // for all programs except hysteresis(=2), static-hysteresis(=3) and partial-hysteresis(=12)
      if ((sim::program != 2) && (sim::program != 3) && (sim::program != 12))
      {
<<<<<<< HEAD
         if (config::internal::output_rate_counter_coords == 0){
             config::internal::atoms_coords();
             if(atoms::num_non_magnetic_atoms > 0) config::internal::atoms_non_magnetic();
          }
         config::internal::atoms();
         config::internal::output_rate_counter_coords++;
=======
         //Always output coordinates the first time (re-)started, otherwise the spins coordinates won't be printed
         if (config::internal::output_rate_counter_coords == 0) config::internal::atoms_coords();
         config::internal::atoms(); // call function to output spins coords
         config::internal::output_rate_counter_coords++; //update the counter
>>>>>>> d0b4f363
      }
      // for hysteresis programs
      else if ((sim::program == 2) || (sim::program ==3) || (sim::program ==12))
      {
         // output config only in range [minField_1;maxField_1] for descending branch
         if (sim::parity < 0)
         {
<<<<<<< HEAD
            if (config::internal::output_rate_counter_coords == 0){
                config::internal::atoms_coords();
                if(atoms::num_non_magnetic_atoms > 0) config::internal::atoms_non_magnetic();
             }
            config::internal::atoms();
            config::internal::output_rate_counter_coords++;
=======
            if((sim::H_applied >= minField_1) && (sim::H_applied <= maxField_1))
            {
               if (config::internal::output_rate_counter_coords == 0) config::internal::atoms_coords();
               config::internal::atoms();
               config::internal::output_rate_counter_coords++;
            }
>>>>>>> d0b4f363
         }
         // output config only in range [minField_2;maxField_2] for ascending branch
         else if (sim::parity > 0)
         {
<<<<<<< HEAD
            if (config::internal::output_rate_counter_coords == 0){
                config::internal::atoms_coords();
                if(atoms::num_non_magnetic_atoms > 0) config::internal::atoms_non_magnetic();
             }
            config::internal::atoms();
            config::internal::output_rate_counter_coords++;
=======
            if((sim::H_applied >= minField_2) && (sim::H_applied <= maxField_2))
            {
               if (config::internal::output_rate_counter_coords == 0) config::internal::atoms_coords();
               config::internal::atoms();
               config::internal::output_rate_counter_coords++;
            }
>>>>>>> d0b4f363
         }
      }
   }

   //------------------------------------------------------
   // cells output if enabled and the time is right
   //------------------------------------------------------
   if ((config::internal::output_cells_config == true) && (sim::output_rate_counter % config::internal::output_cells_config_rate == 0))
   {
      // for all programs except hysteresis(=2), static-hysteresis(=3) and partial-hysteresis(=12)
      if ((sim::program != 2) && (sim::program != 3) && (sim::program != 12))
      {
         if (sim::output_cells_file_counter == 0) config::internal::legacy_cells_coords();
         config::internal::legacy_cells();
      }
      // for hysteresis programs
      else if ((sim::program == 2) || (sim::program ==3) || (sim::program ==12))
      {
         // output config only in range [minField_1;maxField_1] for decreasing field
         if (sim::parity < 0)
         {
            if((sim::H_applied >= minField_1) && (sim::H_applied <= maxField_1))
            {
               if (sim::output_cells_file_counter == 0) config::internal::legacy_cells_coords();
               config::internal::legacy_cells();
            }
         }
         // output config only in range [minField_2;maxField_2] for increasing field
         else if (sim::parity > 0)
         {
            if((sim::H_applied >= minField_2) && (sim::H_applied <= maxField_2))
            {
               if (sim::output_cells_file_counter == 0) config::internal::legacy_cells_coords();
               config::internal::legacy_cells();
            }
         }
      }
   }

   // increment rate counter
   sim::output_rate_counter++;
}

}<|MERGE_RESOLUTION|>--- conflicted
+++ resolved
@@ -76,19 +76,15 @@
       // for all programs except hysteresis(=2), static-hysteresis(=3) and partial-hysteresis(=12)
       if ((sim::program != 2) && (sim::program != 3) && (sim::program != 12))
       {
-<<<<<<< HEAD
+
+         //Always output coordinates the first time (re-)started, otherwise the spins coordinates won't be printed
          if (config::internal::output_rate_counter_coords == 0){
              config::internal::atoms_coords();
              if(atoms::num_non_magnetic_atoms > 0) config::internal::atoms_non_magnetic();
           }
-         config::internal::atoms();
-         config::internal::output_rate_counter_coords++;
-=======
-         //Always output coordinates the first time (re-)started, otherwise the spins coordinates won't be printed
-         if (config::internal::output_rate_counter_coords == 0) config::internal::atoms_coords();
          config::internal::atoms(); // call function to output spins coords
          config::internal::output_rate_counter_coords++; //update the counter
->>>>>>> d0b4f363
+
       }
       // for hysteresis programs
       else if ((sim::program == 2) || (sim::program ==3) || (sim::program ==12))
@@ -96,40 +92,26 @@
          // output config only in range [minField_1;maxField_1] for descending branch
          if (sim::parity < 0)
          {
-<<<<<<< HEAD
-            if (config::internal::output_rate_counter_coords == 0){
-                config::internal::atoms_coords();
-                if(atoms::num_non_magnetic_atoms > 0) config::internal::atoms_non_magnetic();
-             }
-            config::internal::atoms();
-            config::internal::output_rate_counter_coords++;
-=======
-            if((sim::H_applied >= minField_1) && (sim::H_applied <= maxField_1))
-            {
-               if (config::internal::output_rate_counter_coords == 0) config::internal::atoms_coords();
+            if((sim::H_applied >= minField_1) && (sim::H_applied <= maxField_1)){
+               if(config::internal::output_rate_counter_coords == 0){
+                  config::internal::atoms_coords();
+                  if(atoms::num_non_magnetic_atoms > 0) config::internal::atoms_non_magnetic();
+               }
                config::internal::atoms();
                config::internal::output_rate_counter_coords++;
             }
->>>>>>> d0b4f363
          }
          // output config only in range [minField_2;maxField_2] for ascending branch
          else if (sim::parity > 0)
          {
-<<<<<<< HEAD
-            if (config::internal::output_rate_counter_coords == 0){
-                config::internal::atoms_coords();
-                if(atoms::num_non_magnetic_atoms > 0) config::internal::atoms_non_magnetic();
-             }
-            config::internal::atoms();
-            config::internal::output_rate_counter_coords++;
-=======
-            if((sim::H_applied >= minField_2) && (sim::H_applied <= maxField_2))
-            {
-               if (config::internal::output_rate_counter_coords == 0) config::internal::atoms_coords();
+            if((sim::H_applied >= minField_2) && (sim::H_applied <= maxField_2)){
+               if (config::internal::output_rate_counter_coords == 0){
+                  config::internal::atoms_coords();
+                  if(atoms::num_non_magnetic_atoms > 0) config::internal::atoms_non_magnetic();
+               }
                config::internal::atoms();
                config::internal::output_rate_counter_coords++;
             }
->>>>>>> d0b4f363
          }
       }
    }
