//-----------------------------------------------------------------------------
//
//  Vampire - A code for atomistic simulation of magnetic materials
//
//  Copyright (C) 2009-2012 R.F.L.Evans
//
//  Email:richard.evans@york.ac.uk
//
//  This program is free software; you can redistribute it and/or modify
//  it under the terms of the GNU General Public License as published by
//  the Free Software Foundation; either version 2 of the License, or
//  (at your option) any later version.
//
//  This program is distributed in the hope that it will be useful, but
//  WITHOUT ANY WARRANTY; without even the implied warranty of
//  MERCHANTABILITY or FITNESS FOR A PARTICULAR PURPOSE. See the GNU
//  General Public License for more details.
//
//  You should have received a copy of the GNU General Public License
//  along with this program; if not, write to the Free Software Foundation,
//  Inc., 59 Temple Place, Suite 330, Boston, MA 02111-1307 USA.
//
// ----------------------------------------------------------------------------
//
///
/// @file
/// @brief Contains functions to calculate energy for a spin/system
///
/// @details None
///
/// @section notes Implementation Notes
/// This is a list of other notes, not related to functionality but rather to implementation.
/// Also include references, formulae and other notes here.
///
/// @section License
/// Use of this code, either in source or compiled form, is subject to license from the authors.
/// Copyright \htmlonly &copy \endhtmlonly Richard Evans, 2009-2010. All Rights Reserved.
///
/// @section info File Information
/// @author  Richard Evans, richard.evans@york.ac.uk
/// @version 1.0
/// @date    07/02/2011
/// @internal
///	Created:		07/02/2011
///	Revision:	  ---
///=====================================================================================
///

// Standard Libraries
#include <algorithm>
#include <cmath>
#include <iostream>

// Vampire Header files
#include "atoms.hpp"
#include "material.hpp"
#include "errors.hpp"
//#include "demag.hpp"
#include "dipole.hpp"
#include "random.hpp"
#include "sim.hpp"
#include "vio.hpp"
#include "vmpi.hpp"

namespace sim{

/// @brief Calculates the exchange energy for a single spin (isotropic).
///
/// @section License
/// Use of this code, either in source or compiled form, is subject to license from the authors.
/// Copyright \htmlonly &copy \endhtmlonly Richard Evans, 2009-2011. All Rights Reserved.
///
/// @section Information
/// @author  Richard Evans, rfle500@york.ac.uk
/// @version 1.0
/// @date    07/02/2011
///
/// @param[in] int atom number
/// @param[in] imaterial material of local atom
/// @param[in] Sx x-spin of local atom
/// @param[in] Sy y-spin of local atom
/// @param[in] Sz z-spin of local atom
/// @return exchange energy
///
/// @internal
///	Created:		07/02/2011
///	Revision:	  ---
///=====================================================================================
///
double spin_exchange_energy_isotropic(const int atom, const double Sx, const double Sy, const double Sz){

	// energy
	double energy=0.0;

	// Loop over neighbouring spins to calculate exchange
	for(int nn=atoms::neighbour_list_start_index[atom];nn<=atoms::neighbour_list_end_index[atom];nn++){

		const int natom = atoms::neighbour_list_array[nn];
		const double Jij=atoms::i_exchange_list[atoms::neighbour_interaction_type_array[nn]].Jij;

		energy+=Jij*(atoms::x_spin_array[natom]*Sx + atoms::y_spin_array[natom]*Sy + atoms::z_spin_array[natom]*Sz);
	}

	return energy;

}

/// @brief Calculates the exchange energy for a single spin (vector).
///
/// @section License
/// Use of this code, either in source or compiled form, is subject to license from the authors.
/// Copyright \htmlonly &copy \endhtmlonly Richard Evans, 2009-2011. All Rights Reserved.
///
/// @section Information
/// @author  Richard Evans, rfle500@york.ac.uk
/// @version 1.0
/// @date    07/02/2011
///
/// @param[in] atom atom number
/// @param[in] Sx x-spin of local atom
/// @param[in] Sy y-spin of local atom
/// @param[in] Sz z-spin of local atom
/// @return exchange energy
///
/// @internal
///	Created:		07/02/2011
///	Revision:	  ---
///=====================================================================================
///
double spin_exchange_energy_vector(const int atom, const double Sx, const double Sy, const double Sz){

	// energy
	double energy=0.0;

	// Loop over neighbouring spins to calculate exchange
	for(int nn=atoms::neighbour_list_start_index[atom];nn<=atoms::neighbour_list_end_index[atom];nn++){

		const int natom = atoms::neighbour_list_array[nn];
		const double Jij[3]={atoms::v_exchange_list[atoms::neighbour_interaction_type_array[nn]].Jij[0],
									atoms::v_exchange_list[atoms::neighbour_interaction_type_array[nn]].Jij[1],
									atoms::v_exchange_list[atoms::neighbour_interaction_type_array[nn]].Jij[2]};

		energy+=(Jij[0]*atoms::x_spin_array[natom]*Sx + Jij[1]*atoms::y_spin_array[natom]*Sy + Jij[2]*atoms::z_spin_array[natom]*Sz);
	}

	return energy;

}

/// @brief Calculates the exchange energy for a single spin (tensor).
///
/// @section License
/// Use of this code, either in source or compiled form, is subject to license from the authors.
/// Copyright \htmlonly &copy \endhtmlonly Richard Evans, 2009-2011. All Rights Reserved.
///
/// @section Information
/// @author  Richard Evans, rfle500@york.ac.uk
/// @version 1.0
/// @date    07/02/2011
///
/// @param[in] atom atom number
/// @param[in] Sx x-spin of local atom
/// @param[in] Sy y-spin of local atom
/// @param[in] Sz z-spin of local atom
/// @return exchange energy
///
/// @internal
///	Created:		27/07/2012
///	Revision:	  ---
///=====================================================================================
///
double spin_exchange_energy_tensor(const int atom, const double Sx, const double Sy, const double Sz){

	// energy
	double energy=0.0;

	// Loop over neighbouring spins to calculate exchange
	for(int nn=atoms::neighbour_list_start_index[atom];nn<=atoms::neighbour_list_end_index[atom];nn++){

		const int natom = atoms::neighbour_list_array[nn];
<<<<<<< HEAD
		const double Jij[3][3]={{atoms::t_exchange_list[atoms::neighbour_interaction_type_array[nn]].Jij[0][0],
										 atoms::t_exchange_list[atoms::neighbour_interaction_type_array[nn]].Jij[0][1],
										 atoms::t_exchange_list[atoms::neighbour_interaction_type_array[nn]].Jij[0][2]},

										{atoms::t_exchange_list[atoms::neighbour_interaction_type_array[nn]].Jij[1][0],
										 atoms::t_exchange_list[atoms::neighbour_interaction_type_array[nn]].Jij[1][1],
										 atoms::t_exchange_list[atoms::neighbour_interaction_type_array[nn]].Jij[1][2]},

										{atoms::t_exchange_list[atoms::neighbour_interaction_type_array[nn]].Jij[2][0],
										 atoms::t_exchange_list[atoms::neighbour_interaction_type_array[nn]].Jij[2][1],
										 atoms::t_exchange_list[atoms::neighbour_interaction_type_array[nn]].Jij[2][2]}};
=======
		const double Jij[3][3]={atoms::t_exchange_list[atoms::neighbour_interaction_type_array[nn]].Jij[0][0],
										atoms::t_exchange_list[atoms::neighbour_interaction_type_array[nn]].Jij[0][1],
										atoms::t_exchange_list[atoms::neighbour_interaction_type_array[nn]].Jij[0][2],

										atoms::t_exchange_list[atoms::neighbour_interaction_type_array[nn]].Jij[1][0],
										atoms::t_exchange_list[atoms::neighbour_interaction_type_array[nn]].Jij[1][1],
										atoms::t_exchange_list[atoms::neighbour_interaction_type_array[nn]].Jij[1][2],

										atoms::t_exchange_list[atoms::neighbour_interaction_type_array[nn]].Jij[2][0],
										atoms::t_exchange_list[atoms::neighbour_interaction_type_array[nn]].Jij[2][1],
										atoms::t_exchange_list[atoms::neighbour_interaction_type_array[nn]].Jij[2][2]};
>>>>>>> d9c6056e

		const double S[3]={atoms::x_spin_array[natom],atoms::y_spin_array[natom],atoms::z_spin_array[natom]};

		energy+=(Jij[0][0]*S[0]*Sx + Jij[0][1]*S[1]*Sx +Jij[0][2]*S[2]*Sx +
					Jij[1][0]*S[0]*Sy + Jij[1][1]*S[1]*Sy +Jij[1][2]*S[2]*Sy +
					Jij[2][0]*S[0]*Sz + Jij[2][1]*S[1]*Sz +Jij[2][2]*S[2]*Sz);

	}

	return energy;

}

/// @brief Calculates the uniaxial anisotropy energy for a single spin.
///
/// @section License
/// Use of this code, either in source or compiled form, is subject to license from the authors.
/// Copyright \htmlonly &copy \endhtmlonly Richard Evans, 2009-2011. All Rights Reserved.
///
/// @section Information
/// @author  Richard Evans, rfle500@york.ac.uk
/// @version 1.0
/// @date    07/02/2011
///
/// @param[in] atom atom number
/// @param[in] imaterial material of local atom
/// @param[in] Sx x-spin of local atom
/// @param[in] Sy y-spin of local atom
/// @param[in] Sz z-spin of local atom
/// @return exchange energy
///
/// @internal
///	Created:		07/02/2011
///	Revision:	  ---
///=====================================================================================
///
double spin_scalar_anisotropy_energy(const int imaterial, const double Sz){

	return mp::MaterialScalarAnisotropyArray[imaterial].K*Sz*Sz;

}
// E = Ku(S . e)(S . e) = (Sxex + Syey + Szez)**2 = Sx exSxex + 2*Sx exSyey + 2*Sx exSzez + SyeySyey + 2*SyeySzez+ SzezSzez ==
//
//
//   ( Sx Sy Sz ) ( exex exey exez ) ( Sx )
//                ( eyex eyey eyez ) ( Sy ) = SxexexSx + SxexeySy + SxexezSz + SyeyexSx + SyeyeySy + SyeyezSz + SzezexSx + SzezeySy + SzezezSz
//                ( ezex ezey ezez ) ( Sz )
//
double spin_tensor_anisotropy_energy(const int imaterial, const double Sx, const double Sy, const double Sz){
<<<<<<< HEAD
	const double K[3][3]={{mp::MaterialTensorAnisotropyArray[imaterial].K[0][0],
								  mp::MaterialTensorAnisotropyArray[imaterial].K[0][1],
								  mp::MaterialTensorAnisotropyArray[imaterial].K[0][2]},

								 {mp::MaterialTensorAnisotropyArray[imaterial].K[1][0],
								  mp::MaterialTensorAnisotropyArray[imaterial].K[1][1],
								  mp::MaterialTensorAnisotropyArray[imaterial].K[1][2]},

								 {mp::MaterialTensorAnisotropyArray[imaterial].K[2][0],
								  mp::MaterialTensorAnisotropyArray[imaterial].K[2][1],
								  mp::MaterialTensorAnisotropyArray[imaterial].K[2][2]}};
=======
	const double K[3][3]={mp::MaterialTensorAnisotropyArray[imaterial].K[0][0],
								 mp::MaterialTensorAnisotropyArray[imaterial].K[0][1],
								 mp::MaterialTensorAnisotropyArray[imaterial].K[0][2],

								 mp::MaterialTensorAnisotropyArray[imaterial].K[1][0],
								 mp::MaterialTensorAnisotropyArray[imaterial].K[1][1],
								 mp::MaterialTensorAnisotropyArray[imaterial].K[1][2],

								 mp::MaterialTensorAnisotropyArray[imaterial].K[2][0],
								 mp::MaterialTensorAnisotropyArray[imaterial].K[2][1],
								 mp::MaterialTensorAnisotropyArray[imaterial].K[2][2]};
>>>>>>> d9c6056e

	return (K[0][0]*Sx*Sx + K[0][1]*Sx*Sy +K[0][2]*Sx*Sz) +
			 (K[1][0]*Sx*Sy + K[1][1]*Sy*Sy +K[1][2]*Sy*Sz) +
			 (K[2][0]*Sx*Sz + K[2][1]*Sy*Sz +K[2][2]*Sz*Sz);

}

double spin_cubic_anisotropy_energy(const int imaterial, const double Sx, const double Sy, const double Sz){
	///------------------------------------------------------
	/// 	Function to calculate cubic anisotropy energy
	///
	///			Version 1.0 R Evans 28/07/2012
	///
	///		E = -0.5 Kc (Sx^4 + Sy^4 + Sz^4)
	///
	///------------------------------------------------------
	//std::cout << "here" << imaterial << "\t" << std::endl;
	return 0.5*mp::MaterialCubicAnisotropyArray[imaterial]*(Sx*Sx*Sx*Sx + Sy*Sy*Sy*Sy + Sz*Sz*Sz*Sz);

}

///--------------------------------------------------------------
///
///  Function to calculate 2nd order uniaxial anisotropy energy
///
///  (c) R F L Evans 2013
///
///  E = K2 (-2Sz^2 + Sz^4)
///
///---------------------------------------------------------------
double spin_second_order_uniaxial_anisotropy_energy(const int imaterial, const double Sx, const double Sy, const double Sz){
   const double ex = mp::material.at(imaterial).UniaxialAnisotropyUnitVector.at(0);
   const double ey = mp::material.at(imaterial).UniaxialAnisotropyUnitVector.at(1);
   const double ez = mp::material.at(imaterial).UniaxialAnisotropyUnitVector.at(2);
   const double Sdote=Sx*ex + Sy*ey + Sz*ez;
   const double Sdote2=Sdote*Sdote;
   const double Sdote4=Sdote2*Sdote2;
   return mp::material_second_order_anisotropy_constant_array[imaterial]*(Sdote4);
}

//--------------------------------------------------------------
//
///  Function to calculate 2nd order uniaxial anisotropy energy
//
///  (c) R F L Evans 2013
//
///  E = K3 (Sz^6)
//
//---------------------------------------------------------------
double spin_sixth_order_uniaxial_anisotropy_energy(const int imaterial, const double Sx, const double Sy, const double Sz){
   const double ex = mp::material.at(imaterial).UniaxialAnisotropyUnitVector.at(0);
   const double ey = mp::material.at(imaterial).UniaxialAnisotropyUnitVector.at(1);
   const double ez = mp::material.at(imaterial).UniaxialAnisotropyUnitVector.at(2);
   const double Sdote=Sx*ex + Sy*ey + Sz*ez;
   const double Sdote3=Sdote*Sdote*Sdote;
   const double Sdote6=Sdote3*Sdote3;
   return mp::material_sixth_order_anisotropy_constant_array[imaterial]*(Sdote6);
}

//------------------------------------------------------
///  Function to calculate lattice anisotropy energy
//
///  (c) R F L Evans 2013
//
///  Assume temperature dependent anisotropy constant:
///
///                   tanh((T-Ti)/Tw) - fmin
///  kappa = Klatt * ------------------------
//                        fmax-fmin
//
///  E = kappa * S_z^2
//
//------------------------------------------------------
double spin_lattice_anisotropy_energy(const int imaterial, const double Sx, const double Sy, const double Sz){

   const double klatt=mp::material[imaterial].Klatt*mp::material[imaterial].lattice_anisotropy.get_lattice_anisotropy_constant(sim::temperature);
   const double ex = mp::material.at(imaterial).UniaxialAnisotropyUnitVector[0];
   const double ey = mp::material.at(imaterial).UniaxialAnisotropyUnitVector[1];
   const double ez = mp::material.at(imaterial).UniaxialAnisotropyUnitVector[2];
   const double Sdote=Sx*ex + Sy*ey + Sz*ez;

   return klatt*(Sdote*Sdote);

}

///--------------------------------------------------------------------------------------------------------------
///  Function to calculate spherical harmonic anisotropy energy
///
///  (c) R F L Evans 2015
///
///  Higher order anisotropies generally need to be described using spherical harmonics. The usual form (a
///  series in S leads to cross pollution of terms, giving strange temperature dependencies.
///
///  The harmonics are described with Legendre polynomials with even order, which for 2nd, 4th and 6th are:
///  ( http://en.wikipedia.org/wiki/Legendre_polynomials )
///
///  k_2(sz) = (1/2) *(3sz^2 - 1)
///  k_4(sz) = (1/8) *(35sz^4 - 30sz^2 + 3)
///  k_6(sz) = (1/16)*(231sz^6 - 315*sz^4 + 105sz^2 - 5)
///
///  The harmonics feature an arbritrary -2/3 factor compared with the usual form, and so in VAMPIRE these are
///  renormalised to maintain consistency for the 2nd order terms. This can be projected onto
///  any arbritrary direction ex,ey,ez allowing higher order anisotropy terms along any direction. This
///  direction is shared with the other uniaxial anisotropy coefficients since they should not be used
///  simultaneously.
///
///--------------------------------------------------------------------------------------------------------------
double spin_spherical_harmonic_aniostropy_energy(const int imaterial, const double sx, const double sy, const double sz){

   // rescaling prefactor
   const double scale = -2.0/3.0; // Factor to rescale anisotropies to usual scale

   // constant factors
   const double oneo2 = 0.5;
   const double oneo8 = 1.0/8.0;
   const double oneo16 = 1.0/16.0;

   // determine harmonic constants for material
   const double k2 = mp::material_spherical_harmonic_constants_array[3*imaterial + 0];
   const double k4 = mp::material_spherical_harmonic_constants_array[3*imaterial + 1];
   const double k6 = mp::material_spherical_harmonic_constants_array[3*imaterial + 2];

   // determine anisotropy direction and dot product
   const double ex = mp::material[imaterial].UniaxialAnisotropyUnitVector[0];
   const double ey = mp::material[imaterial].UniaxialAnisotropyUnitVector[1];
   const double ez = mp::material[imaterial].UniaxialAnisotropyUnitVector[2];

   const double sdote2 = (sx*ex + sy*ey + sz*ez)*(sx*ex + sy*ey + sz*ez);
   const double sdote4 = sdote2*sdote2;
   const double sdote6 = sdote4*sdote2;

   // calculate field (double negative from scale factor and negative derivative)
   const double energy = scale*(k2*oneo2*(3.0*sdote2 - 1.0) +
                                k4*oneo8*(35.0*sdote4 - 30.0*sdote2 + 3.0) +
                                k6*oneo16*(231.0*sdote6 - 315.0*sdote4 + 105.0*sdote2 - 5.0));

   return energy;

}

///--------------------------------------------------------------------------------------------------------------
///  Function to calculate spherical harmonic anisotropy energy
///
///  (c) R F L Evans 2015
///
///  In this function uniaxial anisotropy is calculated using spherical harmonics,
///  except each atom is allowed a locally defined anisotropy axis. This comes with
///  a performance cost, and so this version is only called if needed (defined by the
///  sim::random_anisotropy flag).
///
///--------------------------------------------------------------------------------------------------------------
double spin_spherical_harmonic_random_aniostropy_energy(const int atom, const int imaterial, const double sx, const double sy, const double sz){

   // rescaling prefactor
   const double scale = -2.0/3.0; // Factor to rescale anisotropies to usual scale

   // constant factors
   const double oneo2 = 0.5;
   const double oneo8 = 1.0/8.0;
   const double oneo16 = 1.0/16.0;

   // determine harmonic constants for material
   const double k2 = mp::material_spherical_harmonic_constants_array[3*imaterial + 0];
   const double k4 = mp::material_spherical_harmonic_constants_array[3*imaterial + 1];
   const double k6 = mp::material_spherical_harmonic_constants_array[3*imaterial + 2];

   // determine anisotropy direction and dot product
	const double ex = atoms::uniaxial_anisotropy_vector_x[atom];
	const double ey = atoms::uniaxial_anisotropy_vector_y[atom];
	const double ez = atoms::uniaxial_anisotropy_vector_z[atom];

   const double sdote2 = (sx*ex + sy*ey + sz*ez)*(sx*ex + sy*ey + sz*ez);
   const double sdote4 = sdote2*sdote2;
   const double sdote6 = sdote4*sdote2;

   // calculate field (double negative from scale factor and negative derivative)
   const double energy = scale*(k2*oneo2*(3.0*sdote2 - 1.0) +
                                k4*oneo8*(35.0*sdote4 - 30.0*sdote2 + 3.0) +
                                k6*oneo16*(231.0*sdote6 - 315.0*sdote4 + 105.0*sdote2 - 5.0));

   return energy;

}

/// @brief Calculates the applied field energy for a single spin.
///
/// @section License
/// Use of this code, either in source or compiled form, is subject to license from the authors.
/// Copyright \htmlonly &copy \endhtmlonly Richard Evans, 2009-2011. All Rights Reserved.
///
/// @section Information
/// @author  Richard Evans, rfle500@york.ac.uk
/// @version 1.0
/// @date    07/02/2011
///
/// @param[in] atom atom number
/// @param[in] imaterial material of local atom
/// @param[in] Sx x-spin of local atom
/// @param[in] Sy y-spin of local atom
/// @param[in] Sz z-spin of local atom
/// @return applied field energy
///
/// @internal
///	Created:		07/02/2011
///	Revision:	  ---
///=====================================================================================
///
double spin_applied_field_energy(const double Sx, const double Sy, const double Sz){;

	return -sim::H_applied*(sim::H_vec[0]*Sx + sim::H_vec[1]*Sy + sim::H_vec[2]*Sz);

}

/// @brief Calculates the surface anisotropy energy for a single spin.
///
/// @section License
/// Use of this code, either in source or compiled form, is subject to license from the authors.
/// Copyright \htmlonly &copy \endhtmlonly Richard Evans, 2009-2011. All Rights Reserved.
///
/// @section Information
/// @author  Richard Evans, rfle500@york.ac.uk
/// @version 1.0
/// @date    07/02/2011
///
/// @param[in] atom atom number
/// @param[in] imaterial material of local atom
/// @param[in] Sx x-spin of local atom
/// @param[in] Sy y-spin of local atom
/// @param[in] Sz z-spin of local atom
/// @return exchange energy
///
/// @internal
///	Created:		13/09/2011
///	Revision:	  ---
///=====================================================================================
///
double spin_surface_anisotropy_energy(const int atom, const int imaterial, const double Sx, const double Sy, const double Sz){

	double energy=0.0;

	if(atoms::surface_array[atom]==true && sim::surface_anisotropy==true){
		const double Ks=mp::material[imaterial].Ks*0.5;
		for(int nn=atoms::nearest_neighbour_list_si[atom];nn<atoms::nearest_neighbour_list_ei[atom];nn++){
			const double si_dot_eij=(Sx*atoms::eijx[nn]+Sy*atoms::eijy[nn]+Sz*atoms::eijz[nn]);
			energy+=Ks*si_dot_eij*si_dot_eij;
		}
	}

	return energy;
}

/// @brief Calculates the magnetostatic energy for a single spin.
///
/// @section License
/// Use of this code, either in source or compiled form, is subject to license from the authors.
/// Copyright \htmlonly &copy \endhtmlonly Richard Evans, 2009-2012. All Rights Reserved.
///
/// @section Information
/// @author  Richard Evans, richard.evans@york.ac.uk
/// @version 1.0
/// @date    08/06/2012
///
/// @param[in] atom atom number
/// @param[in] imaterial material of local atom
/// @param[in] Sx x-spin of local atom
/// @param[in] Sy y-spin of local atom
/// @param[in] Sz z-spin of local atom
/// @return magnetostatic energy
///
/// @internal
///	Created:		08/06/2012
///	Revision:	  ---
///=====================================================================================
///
double spin_magnetostatic_energy(const int atom, const double Sx, const double Sy, const double Sz){

<<<<<<< HEAD
	return -1.0*(atoms::x_dipolar_field_array[atom]*Sx+atoms::y_dipolar_field_array[atom]*Sy+atoms::z_dipolar_field_array[atom]*Sz);
=======
	return -1.0*(dipole::atom_dipolar_field_array_x[atom]*Sx+dipole::atom_dipolar_field_array_y[atom]*Sy+dipole::atom_dipolar_field_array_z[atom]*Sz);
>>>>>>> d9c6056e
}

/// @brief Calculates the total energy for a single spin.
///
/// @section License
/// Use of this code, either in source or compiled form, is subject to license from the authors.
/// Copyright \htmlonly &copy \endhtmlonly Richard Evans, 2009-2011. All Rights Reserved.
///
/// @section Information
/// @author  Richard Evans, rfle500@york.ac.uk
/// @version 1.0
/// @date    07/02/2011
///
/// @param[in] atom atom number
/// @return total spin energy
///
/// @internal
///	Created:		07/02/2011
///	Revision:	  ---
///=====================================================================================
///
double calculate_spin_energy(const int atom, const int AtomExchangeType){

	// check calling of routine if error checking is activated
	if(err::check==true) std::cout << "calculate_spin_energy has been called" << std::endl;

	// Local spin value
	const double Sx=atoms::x_spin_array[atom];
	const double Sy=atoms::y_spin_array[atom];
	const double Sz=atoms::z_spin_array[atom];

	// Determine neighbour material
	const int imaterial=atoms::type_array[atom];

	// Initialise energy to zero
	double energy=0.0;

	// Calculate total spin energy
	switch(AtomExchangeType){
		case 0: energy+=spin_exchange_energy_isotropic(atom, Sx, Sy, Sz); break;
		case 1: energy+=spin_exchange_energy_vector(atom, Sx, Sy, Sz); break;
		case 2: energy+=spin_exchange_energy_tensor(atom, Sx, Sy, Sz); break;
		default: zlog << zTs() << "Error. atoms::exchange_type has value " << AtomExchangeType << " which is outside of valid range 0-2. Exiting." << std::endl; err::vexit();
	}
	switch(sim::AnisotropyType){
		case 0: energy+=spin_scalar_anisotropy_energy(imaterial, Sz); break;
		case 1: energy+=spin_tensor_anisotropy_energy(imaterial, Sx, Sy, Sz); break;
		case 2: ; break; // skip
		default: zlog << zTs() << "Error. sim::AnisotropyType has value " << sim::AnisotropyType << " which is outside of valid range 0-1. Exiting." << std::endl; err::vexit();
	}
	if(second_order_uniaxial_anisotropy) energy+=spin_second_order_uniaxial_anisotropy_energy(imaterial, Sx, Sy, Sz);
   if(sixth_order_uniaxial_anisotropy) energy+=spin_sixth_order_uniaxial_anisotropy_energy(imaterial, Sx, Sy, Sz);
	if(sim::CubicScalarAnisotropy==true) energy+=spin_cubic_anisotropy_energy(imaterial, Sx, Sy, Sz);
   if(sim::lattice_anisotropy_flag) energy+=spin_lattice_anisotropy_energy(imaterial, Sx, Sy, Sz);
	if(sim::surface_anisotropy==true) energy+=spin_surface_anisotropy_energy(atom, imaterial, Sx, Sy, Sz);
   if(sim::spherical_harmonics && sim::random_anisotropy==false) energy += spin_spherical_harmonic_aniostropy_energy(imaterial, Sx, Sy, Sz);
	if(sim::spherical_harmonics && sim::random_anisotropy) energy += spin_spherical_harmonic_random_aniostropy_energy(atom, imaterial, Sx, Sy, Sz);
	energy+=spin_applied_field_energy(Sx, Sy, Sz);
	energy+=spin_magnetostatic_energy(atom, Sx, Sy, Sz);

	return energy; // Tesla
}

} // end of namespace sim<|MERGE_RESOLUTION|>--- conflicted
+++ resolved
@@ -178,7 +178,6 @@
 	for(int nn=atoms::neighbour_list_start_index[atom];nn<=atoms::neighbour_list_end_index[atom];nn++){
 
 		const int natom = atoms::neighbour_list_array[nn];
-<<<<<<< HEAD
 		const double Jij[3][3]={{atoms::t_exchange_list[atoms::neighbour_interaction_type_array[nn]].Jij[0][0],
 										 atoms::t_exchange_list[atoms::neighbour_interaction_type_array[nn]].Jij[0][1],
 										 atoms::t_exchange_list[atoms::neighbour_interaction_type_array[nn]].Jij[0][2]},
@@ -190,19 +189,6 @@
 										{atoms::t_exchange_list[atoms::neighbour_interaction_type_array[nn]].Jij[2][0],
 										 atoms::t_exchange_list[atoms::neighbour_interaction_type_array[nn]].Jij[2][1],
 										 atoms::t_exchange_list[atoms::neighbour_interaction_type_array[nn]].Jij[2][2]}};
-=======
-		const double Jij[3][3]={atoms::t_exchange_list[atoms::neighbour_interaction_type_array[nn]].Jij[0][0],
-										atoms::t_exchange_list[atoms::neighbour_interaction_type_array[nn]].Jij[0][1],
-										atoms::t_exchange_list[atoms::neighbour_interaction_type_array[nn]].Jij[0][2],
-
-										atoms::t_exchange_list[atoms::neighbour_interaction_type_array[nn]].Jij[1][0],
-										atoms::t_exchange_list[atoms::neighbour_interaction_type_array[nn]].Jij[1][1],
-										atoms::t_exchange_list[atoms::neighbour_interaction_type_array[nn]].Jij[1][2],
-
-										atoms::t_exchange_list[atoms::neighbour_interaction_type_array[nn]].Jij[2][0],
-										atoms::t_exchange_list[atoms::neighbour_interaction_type_array[nn]].Jij[2][1],
-										atoms::t_exchange_list[atoms::neighbour_interaction_type_array[nn]].Jij[2][2]};
->>>>>>> d9c6056e
 
 		const double S[3]={atoms::x_spin_array[natom],atoms::y_spin_array[natom],atoms::z_spin_array[natom]};
 
@@ -252,7 +238,6 @@
 //                ( ezex ezey ezez ) ( Sz )
 //
 double spin_tensor_anisotropy_energy(const int imaterial, const double Sx, const double Sy, const double Sz){
-<<<<<<< HEAD
 	const double K[3][3]={{mp::MaterialTensorAnisotropyArray[imaterial].K[0][0],
 								  mp::MaterialTensorAnisotropyArray[imaterial].K[0][1],
 								  mp::MaterialTensorAnisotropyArray[imaterial].K[0][2]},
@@ -264,19 +249,6 @@
 								 {mp::MaterialTensorAnisotropyArray[imaterial].K[2][0],
 								  mp::MaterialTensorAnisotropyArray[imaterial].K[2][1],
 								  mp::MaterialTensorAnisotropyArray[imaterial].K[2][2]}};
-=======
-	const double K[3][3]={mp::MaterialTensorAnisotropyArray[imaterial].K[0][0],
-								 mp::MaterialTensorAnisotropyArray[imaterial].K[0][1],
-								 mp::MaterialTensorAnisotropyArray[imaterial].K[0][2],
-
-								 mp::MaterialTensorAnisotropyArray[imaterial].K[1][0],
-								 mp::MaterialTensorAnisotropyArray[imaterial].K[1][1],
-								 mp::MaterialTensorAnisotropyArray[imaterial].K[1][2],
-
-								 mp::MaterialTensorAnisotropyArray[imaterial].K[2][0],
-								 mp::MaterialTensorAnisotropyArray[imaterial].K[2][1],
-								 mp::MaterialTensorAnisotropyArray[imaterial].K[2][2]};
->>>>>>> d9c6056e
 
 	return (K[0][0]*Sx*Sx + K[0][1]*Sx*Sy +K[0][2]*Sx*Sz) +
 			 (K[1][0]*Sx*Sy + K[1][1]*Sy*Sy +K[1][2]*Sy*Sz) +
@@ -552,12 +524,7 @@
 ///=====================================================================================
 ///
 double spin_magnetostatic_energy(const int atom, const double Sx, const double Sy, const double Sz){
-
-<<<<<<< HEAD
-	return -1.0*(atoms::x_dipolar_field_array[atom]*Sx+atoms::y_dipolar_field_array[atom]*Sy+atoms::z_dipolar_field_array[atom]*Sz);
-=======
-	return -1.0*(dipole::atom_dipolar_field_array_x[atom]*Sx+dipole::atom_dipolar_field_array_y[atom]*Sy+dipole::atom_dipolar_field_array_z[atom]*Sz);
->>>>>>> d9c6056e
+   return -1.0*(dipole::atom_dipolar_field_array_x[atom]*Sx+dipole::atom_dipolar_field_array_y[atom]*Sy+dipole::atom_dipolar_field_array_z[atom]*Sz);
 }
 
 /// @brief Calculates the total energy for a single spin.
