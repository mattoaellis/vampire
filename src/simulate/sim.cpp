//-----------------------------------------------------------------------------
//
//  Vampire - A code for atomistic simulation of magnetic materials
//
//  Copyright (C) 2009-2012 R.F.L.Evans
//
//  Email:richard.evans@york.ac.uk
//
//  This program is free software; you can redistribute it and/or modify
//  it under the terms of the GNU General Public License as published by
//  the Free Software Foundation; either version 2 of the License, or
//  (at your option) any later version.
//
//  This program is distributed in the hope that it will be useful, but
//  WITHOUT ANY WARRANTY; without even the implied warranty of
//  MERCHANTABILITY or FITNESS FOR A PARTICULAR PURPOSE. See the GNU
//  General Public License for more details.
//
//  You should have received a copy of the GNU General Public License
//  along with this program; if not, write to the Free Software Foundation,
//  Inc., 59 Temple Place, Suite 330, Boston, MA 02111-1307 USA.
//
// ----------------------------------------------------------------------------
//
///
/// @file
/// @brief Contains the sim namespace and wrapper functions for system integration
///
/// @section License
/// Use of this code, either in source or compiled form, is subject to license from the authors.
/// Copyright \htmlonly &copy \endhtmlonly Richard Evans, 2009-2010. All Rights Reserved.
///
/// @section info File Information
/// @author  Richard Evans, richard.evans@york.ac.uk
/// @version 1.0
/// @date    09/03/2011
/// @internal
///	Created:		09/03/2011
///	Revision:	  ---
///=====================================================================================
///

// Standard Libraries
#include <iostream>

// Vampire Header files
#include "atoms.hpp"
#include "program.hpp"
#include "cells.hpp"
#include "dipole.hpp"
#include "errors.hpp"
#include "gpu.hpp"
#include "material.hpp"
#include "random.hpp"
#include "sim.hpp"
#include "spintorque.hpp"
#include "stats.hpp"
#include "vio.hpp"
#include "vmpi.hpp"

// sim module headers
#include "internal.hpp"

namespace sim{
	std::ofstream mag_file;
	uint64_t time=0;
	uint64_t total_time=10000;
	uint64_t loop_time=10000;
	int partial_time=1000;
	uint64_t equilibration_time=0;
	int runs=1; /// for certain repetitions in programs

    //Global definition of some parameters in order to store them in chekcpoint files
	int64_t parity=-1;
   uint64_t output_atoms_file_counter=0;
   uint64_t output_cells_file_counter=0;
   uint64_t output_rate_counter=0;

	bool ext_demag=false;

	double Tmax=300.0;
	double Tmin=0.0;
	double Teq=300.0;
	double temperature=300.0;
	double delta_temperature=10.0;
	double H_applied=0.0;
	double H_vec[3]={0.0,0.0,1.0};
	double Hmin=-1.0; // T
	double Hmax=+1.0; // T
	double Hinc= 0.1; // T
	double Heq=0.0;
	double applied_field_angle_phi=0.0;
	double applied_field_angle_theta=0.0;
	bool applied_field_set_by_angle=false;

	double fmr_field_strength = 0.0; // Oscillating field strength (Tesla)
	double fmr_field_frequency = 1.0; // Oscillating field frequency (GHz)
	std::vector<double> fmr_field_unit_vector; // Oscillating field direction
	double fmr_field = 0.0; // Instantaneous value of the oscillating field strength H sin(wt)
	bool enable_fmr = false; // Flag to enable fmr field calculation

	double H=Hmax; // T
	int64_t iH=1; // uT
   //	uint64_t iH=-1*vmath::iround(double(Hmax)*1.0E6); // uT

	double demag_factor[3]={0.0,0.0,0.0};
	double head_position[2]={0.0,cs::system_dimensions[1]*0.5}; // A
	double head_speed=30.0; /// nm/ns
	bool   head_laser_on=false;
	bool   constraint_rotation=false; /// enables rotation of spins to new constraint direction
	bool   constraint_phi_changed=false; /// flag to note change in phi
	double constraint_phi=0.0; /// Constrained minimisation vector (azimuthal) [degrees]
	double constraint_phi_min=0.0; /// loop angle min [degrees]
	double constraint_phi_max=0.0; /// loop angle max [degrees]
	double constraint_phi_delta=5.0; /// loop angle delta [degrees]

	bool   constraint_theta_changed=false;
	double constraint_theta=0.0; /// Constrained minimisation vector (rotational) [degrees]
	double constraint_theta_min=0.0; /// loop angle min [degrees]
	double constraint_theta_max=0.0; // loop angle max [degrees]
	double constraint_theta_delta=5.0; /// loop angle delta [degrees]

	// LaGrange multiplier variables
	double lagrange_lambda_x=0.0;
   double lagrange_lambda_y=0.0;
   double lagrange_lambda_z=0.0;
   double lagrange_m=1.0;
   double lagrange_N=1000.0;
   bool   lagrange_multiplier=false;

	double cooling_time=100.0e-12; ///seconds
	int cooling_function_flag=0; /// 0 = exp, 1 = gaussian
	pump_functions_t pump_function=two_temperature;
	double pump_power=20.0; // mJ/cm^2;
	double pump_time=50.0e-15;
	double double_pump_power=20.0; // mJ/cm^2;
	double double_pump_Tmax=500.0;
	double double_pump_time=50.0e-15;
	double double_pump_delay=10.0e-12;
	double HeatSinkCouplingConstant=0.0; ///1.1e12 ~ sensible value
	double TTCe = 222.0; ///electron specific heat (gamma)
	double TTCl = 2.3E06; ///phonon specific heat
	double TTG = 6.6E17 ;///electron coupling constant
	double TTTe = 0.0; /// electron temperature
	double TTTp = 0.0; /// phonon temperature

   double mc_delta_angle=0.1; /// Tuned angle for Monte Carlo trial move
   mc_algorithms mc_algorithm=hinzke_nowak;

	int system_simulation_flags;
	int hamiltonian_simulation_flags[10];
	int integrator=0; /// 0 = LLG Heun; 1= MC; 2 = LLG Midpoint; 3 = CMC
	int program=0;
	int AnisotropyType=2; /// Controls scalar (0) or tensor(1) anisotropy (off(2))

	bool surface_anisotropy=false; /// flag to enable surface anisotropy
	bool identify_surface_atoms=false; /// flag to idenify surface atoms in config coordinate file
	unsigned int surface_anisotropy_threshold=123456789; /// global threshold for surface atoms
	bool NativeSurfaceAnisotropyThreshold=false; /// enables site-dependent surface threshold
   double nearest_neighbour_distance=1.e9; /// Control surface anisotropy nearest neighbour distance

	// Anisotropy control booleans
	bool UniaxialScalarAnisotropy=false; /// Enables scalar uniaxial anisotropy
	bool TensorAnisotropy=false; /// Overrides scalar uniaxial anisotropy
	bool second_order_uniaxial_anisotropy=false; /// Enables second order uniaxial anisotropy
   bool sixth_order_uniaxial_anisotropy=false; /// Enables sixth order uniaxial anisotropy
   bool spherical_harmonics=false; // Enables calculation of higher order anistropy with spherical harmonics
	bool CubicScalarAnisotropy=false; /// Enables scalar cubic anisotropy
   bool lattice_anisotropy_flag=false; /// Enables lattice anisotropy
  	bool random_anisotropy = false; // Enables random anisotropy calculation

	bool local_temperature=false; /// flag to enable material specific temperature
	bool local_applied_field=false; /// flag to enable material specific applied field
	bool local_fmr_field=false; /// flag to enable material specific fmr field

   // Checkpoint flags and variables
   bool load_checkpoint_flag=false; // Load spin configurations
   bool load_checkpoint_continue_flag=true; // Continue simulation from checkpoint time
   bool save_checkpoint_flag=false; // Save checkpoint
   bool save_checkpoint_continuous_flag=false; // save checkpoints during simulations
   int save_checkpoint_rate=1; // Default increment between checkpoints

	// Local function declarations
   void integrate_serial(int);
	int integrate_mpi(int);

   // Monte Carlo statistics counters
   double mc_statistics_moves = 0.0;
   double mc_statistics_reject = 0.0;

/// @brief Function to increment time counter and associted variables
///
/// @section License
/// Use of this code, either in source or compiled form, is subject to license from the authors.
/// Copyright \htmlonly &copy \endhtmlonly Richard Evans, 2009-2011. All Rights Reserved.
///
/// @section Information
/// @author  Richard Evans, richard.evans@york.ac.uk
/// @version 1.1
/// @date    09/03/2011
///
/// @return EXIT_SUCCESS
///
/// @internal
///	Created:		02/10/2008
///	Revision:	1.1 09/03/2011
///=====================================================================================
///
	void increment_time(){

		sim::time++;
		sim::head_position[0]+=sim::head_speed*mp::dt_SI*1.0e10;
		dipole::calculate_field();
		if(sim::lagrange_multiplier) update_lagrange_lambda();
      st::update_spin_torque_fields(atoms::x_spin_array,
                                  atoms::y_spin_array,
                                  atoms::z_spin_array,
                                  atoms::type_array,
                                  mp::mu_s_array);
	}

/// @brief Function to run one a single program
///
/// @callgraph
/// @callergraph
///
/// @section License
/// Use of this code, either in source or compiled form, is subject to license from the authors.
/// Copyright \htmlonly &copy \endhtmlonly Richard Evans, 2009-2011. All Rights Reserved.
///
/// @section Information
/// @author  Richard Evans, richard.evans@york.ac.uk
/// @version 1.1
/// @date    09/03/2011
///
/// @return EXIT_SUCCESS
///
/// @internal
///	Created:		02/10/2008
///	Revision:	1.1 09/03/2011
///=====================================================================================
///
int run(){
	// Check for calling of function
	if(err::check==true) std::cout << "sim::run has been called" << std::endl;

	// Initialise simulation data structures
	sim::initialize(mp::num_materials);

<<<<<<< HEAD
	// For MPI version, calculate initialisation time
	if(vmpi::my_rank==0){
		#ifdef MPICF
			std::cout << "Time for initialisation: " << MPI_Wtime()-vmpi::start_time << std::endl;
			zlog << zTs() << "Time for initialisation: " << MPI_Wtime()-vmpi::start_time << std::endl;
			vmpi::start_time=MPI_Wtime(); // reset timer
		#endif
	}

	// Now set initial compute time
	#ifdef MPICF
	vmpi::ComputeTime=MPI_Wtime();
	vmpi::WaitTime=MPI_Wtime();
	vmpi::TotalComputeTime=0.0;
	vmpi::TotalWaitTime=0.0;
	#endif

=======
>>>>>>> 78f6bf4e
	// Initialise random number generator
	mtrandom::grnd.seed(mtrandom::integration_seed+vmpi::my_rank);

   // Seeds with single bit differences are not ideal and may be correlated for first few values - warming up integrator
   for(int i=0; i<1000; ++i) mtrandom::grnd();

   // Check for load spin configurations from checkpoint
   if(sim::load_checkpoint_flag) load_checkpoint();

   // Set up statistical data sets
   #ifdef MPICF
      int num_atoms_for_statistics = vmpi::num_core_atoms+vmpi::num_bdry_atoms;
   #else
      int num_atoms_for_statistics = atoms::num_atoms;
   #endif
   stats::initialize(num_atoms_for_statistics, mp::num_materials, atoms::m_spin_array, atoms::type_array, atoms::category_array);

   // Precalculate initial statistics
   stats::update(atoms::x_spin_array, atoms::y_spin_array, atoms::z_spin_array, atoms::m_spin_array);

   // initialise dipole field calculation
   dipole::initialize(cells::num_atoms_in_unit_cell,
                     cells::num_cells,
                     cells::num_local_cells,
                     cells::macro_cell_size,
                     cells::local_cell_array,
                     cells::num_atoms_in_cell,
                     cells::num_atoms_in_cell_global, // <----
                     cells::index_atoms_array,
                     cells::volume_array,
                     cells::pos_and_mom_array,
                     cells::atom_in_cell_coords_array_x,
                     cells::atom_in_cell_coords_array_y,
                     cells::atom_in_cell_coords_array_z,
                     atoms::type_array,
                     cells::atom_cell_id_array,
                     atoms::x_coord_array,
                     atoms::y_coord_array,
                     atoms::z_coord_array,
                     atoms::num_atoms
   );

   // Initialize GPU acceleration if enabled
   if(gpu::acceleration) gpu::initialize();

<<<<<<< HEAD
   if(vmpi::my_rank==0){
		std::cout << "Starting Simulation with Program ";
		zlog << zTs() << "Starting Simulation with Program ";
   }
=======
   // For MPI version, calculate initialisation time
	if(vmpi::my_rank==0){
		#ifdef MPICF
			std::cout << "Time for initialisation: " << MPI_Wtime()-vmpi::start_time << std::endl;
			zlog << zTs() << "Time for initialisation: " << MPI_Wtime()-vmpi::start_time << std::endl;
			vmpi::start_time=MPI_Wtime(); // reset timer
		#endif
   }

   // Precondition spins at equilibration temperature
   sim::internal::monte_carlo_preconditioning();

   // For MPI version, calculate initialisation time
   if(vmpi::my_rank==0){
		std::cout << "Starting Simulation with Program ";
		zlog << zTs() << "Starting Simulation with Program ";
	}

	// Now set initial compute time
	#ifdef MPICF
	vmpi::ComputeTime=MPI_Wtime();
	vmpi::WaitTime=MPI_Wtime();
	vmpi::TotalComputeTime=0.0;
	vmpi::TotalWaitTime=0.0;
	#endif

>>>>>>> 78f6bf4e
	// Select program to run
	switch(sim::program){
		case 0:
			if(vmpi::my_rank==0){
				std::cout << "Benchmark..." << std::endl;
				zlog << "Benchmark..." << std::endl;
			}
			program::bmark();
			break;

		case 1:
			if(vmpi::my_rank==0){
				std::cout << "Time-Series..." << std::endl;
				zlog << "Time-Series..." << std::endl;
			}
			program::time_series();
			break;

		case 2:
			if(vmpi::my_rank==0){
				std::cout << "Hysteresis-Loop..." << std::endl;
				zlog << "Hysteresis-Loop..." << std::endl;
			}
			program::hysteresis();
			break;

		case 3:
			if(vmpi::my_rank==0){
				std::cout << "Static-Hysteresis-Loop..." << std::endl;
				zlog << "Static-Hysteresis-Loop..." << std::endl;
			}
			program::static_hysteresis();
			break;

		case 4:
			if(vmpi::my_rank==0){
				std::cout << "Curie-Temperature..." << std::endl;
				zlog << "Curie-Temperature..." << std::endl;
			}
			program::curie_temperature();
			break;

		case 5:
			if(vmpi::my_rank==0){
				std::cout << "Field-Cool..." << std::endl;
				zlog << "Field-Cool..." << std::endl;
			}
			program::field_cool();
			break;

		case 6:
			if(vmpi::my_rank==0){
				std::cout << "Temperature-Pulse..." << std::endl;
				zlog << "Temperature-Pulse..." << std::endl;
			}
			program::temperature_pulse();
			break;

		case 7:
			if(vmpi::my_rank==0){
				std::cout << "HAMR-Simulation..." << std::endl;
				zlog << "HAMR-Simulation..." << std::endl;
			}
			program::hamr();
			break;

		case 8:
			if(vmpi::my_rank==0){
				std::cout << "CMC-Anisotropy..." << std::endl;
				zlog << "CMC-Anisotropy..." << std::endl;
			}
			program::cmc_anisotropy();
			break;

		case 9:
			if(vmpi::my_rank==0){
				std::cout << "Hybrid-CMC..." << std::endl;
				zlog << "Hybrid-CMC..." << std::endl;
			}
			program::hybrid_cmc();
			break;

      case 10:
         if(vmpi::my_rank==0){
            std::cout << "Reverse-Hybrid-CMC..." << std::endl;
            zlog << "Reverse-Hybrid-CMC..." << std::endl;
         }
         program::reverse_hybrid_cmc();
         break;

      case 11:
         if(vmpi::my_rank==0){
            std::cout << "LaGrange-Multiplier..." << std::endl;
            zlog << "LaGrange-Multiplier..." << std::endl;
         }
         program::lagrange_multiplier();
         break;

      case 12:
         if(vmpi::my_rank==0){
            std::cout << "partial-hysteresis-loop..." << std::endl;
            zlog << "partial-hysteresis-loop..." << std::endl;
         }
         program::partial_hysteresis_loop();
         break;

      case 13:
         if(vmpi::my_rank==0){
            std::cout << "localised-temperature-pulse..." << std::endl;
            zlog << "localised-temperature-pulse..." << std::endl;
         }
         program::localised_temperature_pulse();
         break;

      case 14:
         if(vmpi::my_rank==0){
            std::cout << "effective-damping..." << std::endl;
            zlog << "effective-damping..." << std::endl;
         }
         program::effective_damping();
         break;

		case 15:
	  		if(vmpi::my_rank==0){
	    		std::cout << "fmr..." << std::endl;
	    		zlog << "fmr..." << std::endl;
	  		}
	  		program::fmr();
	  		break;

		case 50:
			if(vmpi::my_rank==0){
				std::cout << "Diagnostic-Boltzmann..." << std::endl;
				zlog << "Diagnostic-Boltzmann..." << std::endl;
			}
			program::boltzmann_dist();
			break;

	    case 51:
		  	if(vmpi::my_rank==0){
		       std::cout << "Setting..." << std::endl;
		       zlog << "Setting..." << std::endl;
	     	}
		  	program::setting_process();
		    break;

		default:{
			std::cerr << "Unknown Internal Program ID "<< sim::program << " requested, exiting" << std::endl;
			zlog << "Unknown Internal Program ID "<< sim::program << " requested, exiting" << std::endl;
			exit (EXIT_FAILURE);
			}
	}

   //------------------------------------------------
   // Output Monte Carlo statistics if applicable
   //------------------------------------------------
   if(sim::integrator==1){
      std::cout << "Monte Carlo statistics:" << std::endl;
      std::cout << "\tTotal moves: " << long(sim::mc_statistics_moves) << std::endl;
      std::cout << "\t" << ((sim::mc_statistics_moves - sim::mc_statistics_reject)/sim::mc_statistics_moves)*100.0 << "% Accepted" << std::endl;
      std::cout << "\t" << (sim::mc_statistics_reject/sim::mc_statistics_moves)*100.0                              << "% Rejected" << std::endl;
      zlog << zTs() << "Monte Carlo statistics:" << std::endl;
      zlog << zTs() << "\tTotal moves: " << sim::mc_statistics_moves << std::endl;
      zlog << zTs() << "\t" << ((sim::mc_statistics_moves - sim::mc_statistics_reject)/sim::mc_statistics_moves)*100.0 << "% Accepted" << std::endl;
      zlog << zTs() << "\t" << (sim::mc_statistics_reject/sim::mc_statistics_moves)*100.0                              << "% Rejected" << std::endl;
   }
   if(sim::integrator==3 || sim::integrator==4){
      std::cout << "Constrained Monte Carlo statistics:" << std::endl;
      std::cout << "\tTotal moves: " << cmc::mc_total << std::endl;
      std::cout << "\t" << (cmc::mc_success/cmc::mc_total)*100.0    << "% Accepted" << std::endl;
      std::cout << "\t" << (cmc::energy_reject/cmc::mc_total)*100.0 << "% Rejected (Energy)" << std::endl;
      std::cout << "\t" << (cmc::sphere_reject/cmc::mc_total)*100.0 << "% Rejected (Sphere)" << std::endl;
      zlog << zTs() << "Constrained Monte Carlo statistics:" << std::endl;
      zlog << zTs() << "\tTotal moves: " << cmc::mc_total << std::endl;
      zlog << zTs() << "\t" << (cmc::mc_success/cmc::mc_total)*100.0    << "% Accepted" << std::endl;
      zlog << zTs() << "\t" << (cmc::energy_reject/cmc::mc_total)*100.0 << "% Rejected (Energy)" << std::endl;
      zlog << zTs() << "\t" << (cmc::sphere_reject/cmc::mc_total)*100.0 << "% Rejected (Sphere)" << std::endl;
   }

	//program::LLB_Boltzmann();

   // De-initialize GPU
   if(gpu::acceleration) gpu::finalize();

   // optionally save checkpoint file
   if(sim::save_checkpoint_flag && !sim::save_checkpoint_continuous_flag) save_checkpoint();

	return EXIT_SUCCESS;
}

/// @brief Wrapper function to call integrators
///
/// @callgraph
/// @callergraph
///
/// @details Calls serial or parallel integrator
///
/// @section License
/// Use of this code, either in source or compiled form, is subject to license from the authors.
/// Copyright \htmlonly &copy \endhtmlonly Richard Evans, 2009-2011. All Rights Reserved.
///
/// @section Information
/// @author  Richard Evans, richard.evans@york.ac.uk
/// @version 1.0
/// @date    05/02/2011
///
/// @return EXIT_SUCCESS
///
/// @internal
///	Created:		05/02/2011
///	Revision:	  ---
///=====================================================================================
///
int integrate(int n_steps){

	// Check for calling of function
	if(err::check==true) std::cout << "sim::integrate has been called" << std::endl;

	// Call serial or parallell depending at compile time
	#ifdef MPICF
		sim::integrate_mpi(n_steps);
	#else
		sim::integrate_serial(n_steps);
	#endif

	// return
	return EXIT_SUCCESS;
}

/// @brief Wrapper function to call serial integrators
///
/// @callgraph
/// @callergraph
///
/// @details Calls serial integrators based on sim::integrator
///
/// @section License
/// Use of this code, either in source or compiled form, is subject to license from the authors.
/// Copyright \htmlonly &copy \endhtmlonly Richard Evans, 2009-2011. All Rights Reserved.
///
/// @section Information
/// @author  Richard Evans, richard.evans@york.ac.uk
/// @version 1.1
/// @date    10/06/2015
///
/// @internal
///	Created:		05/02/2011
///	Revision:	  ---
///=====================================================================================
///
void integrate_serial(int n_steps){

   // Check for calling of function
   if(err::check==true) std::cout << "sim::integrate_serial has been called" << std::endl;

   // Case statement to call integrator
   switch(sim::integrator){

      case 0: // LLG Heun
         for(int ti=0;ti<n_steps;ti++){
            // Optionally select GPU accelerated version
            if(gpu::acceleration) gpu::llg_heun();
            // Otherwise use CPU version
            else sim::LLG_Heun();
            // Increment time
            increment_time();
         }
         break;

		case 1: // Montecarlo
			for(int ti=0;ti<n_steps;ti++){
				sim::MonteCarlo();
				// increment time
				increment_time();
			}
			break;

      case 2: // LLG Midpoint
         for(int ti=0;ti<n_steps;ti++){
            sim::LLG_Midpoint();
            // increment time
            increment_time();
         }
         break;

		case 3: // Constrained Monte Carlo
			for(int ti=0;ti<n_steps;ti++){
				sim::ConstrainedMonteCarlo();
				// increment time
				increment_time();
			}
			break;

		case 4: // Hybrid Constrained Monte Carlo
			for(int ti=0;ti<n_steps;ti++){
				sim::ConstrainedMonteCarloMonteCarlo();
				// increment time
				increment_time();
			}
			break;

		default:{
			std::cerr << "Unknown integrator type "<< sim::integrator << " requested, exiting" << std::endl;
         err::vexit();
		}
	}

   return;
}

/// @brief Wrapper function to call MPI parallel integrators
///
/// @callgraph
/// @callergraph
///
/// @details Calls parallel integrators based on sim::integrator
///
/// @section License
/// Use of this code, either in source or compiled form, is subject to license from the authors.
/// Copyright \htmlonly &copy \endhtmlonly Richard Evans, 2009-2011. All Rights Reserved.
///
/// @section Information
/// @author  Richard Evans, richard.evans@york.ac.uk
/// @version 1.0
/// @date    07/03/2011
///
/// @return EXIT_SUCCESS
///
/// @internal
///	Created:		07/03/2011
///	Revision:	  ---
///=====================================================================================
///
int integrate_mpi(int n_steps){

	// Check for calling of function
	if(err::check==true) std::cout << "sim::integrate_mpi has been called" << std::endl;

	// Case statement to call integrator
	switch(sim::integrator){
		case 0: // LLG Heun
			for(int ti=0;ti<n_steps;ti++){
			#ifdef MPICF
				// Select CUDA version if supported
				#ifdef CUDA
					//sim::LLG_Heun_cuda_mpi();
				#else
					sim::LLG_Heun_mpi();
				#endif
			#endif
				// increment time
				increment_time();
			}
			break;

		case 1: // Montecarlo
			for(int ti=0;ti<n_steps;ti++){
				terminaltextcolor(RED);
				std::cerr << "Error - Monte Carlo Integrator unavailable for parallel execution" << std::endl;
				terminaltextcolor(WHITE);
				err::vexit();
				// increment time
				increment_time();
			}
			break;

		case 2: // LLG Midpoint
			for(int ti=0;ti<n_steps;ti++){
			#ifdef MPICF
			// Select CUDA version if supported
				#ifdef CUDA
					//sim::LLG_Midpoint_cuda_mpi();
				#else
					sim::LLG_Midpoint_mpi();
				#endif
			#endif
				// increment time
				increment_time();
			}
			break;

		case 3: // Constrained Monte Carlo
			for(int ti=0;ti<n_steps;ti++){
				terminaltextcolor(RED);
				std::cerr << "Error - Constrained Monte Carlo Integrator unavailable for parallel execution" << std::endl;
				terminaltextcolor(WHITE);
				err::vexit();
				// increment time
				increment_time();
			}
			break;

		default:{
			terminaltextcolor(RED);
			std::cerr << "Unknown integrator type "<< sim::integrator << " requested, exiting" << std::endl;
			terminaltextcolor(WHITE);
			exit (EXIT_FAILURE);
			}
	}

	return EXIT_SUCCESS;
}

} // Namespace sim<|MERGE_RESOLUTION|>--- conflicted
+++ resolved
@@ -247,26 +247,6 @@
 	// Initialise simulation data structures
 	sim::initialize(mp::num_materials);
 
-<<<<<<< HEAD
-	// For MPI version, calculate initialisation time
-	if(vmpi::my_rank==0){
-		#ifdef MPICF
-			std::cout << "Time for initialisation: " << MPI_Wtime()-vmpi::start_time << std::endl;
-			zlog << zTs() << "Time for initialisation: " << MPI_Wtime()-vmpi::start_time << std::endl;
-			vmpi::start_time=MPI_Wtime(); // reset timer
-		#endif
-	}
-
-	// Now set initial compute time
-	#ifdef MPICF
-	vmpi::ComputeTime=MPI_Wtime();
-	vmpi::WaitTime=MPI_Wtime();
-	vmpi::TotalComputeTime=0.0;
-	vmpi::TotalWaitTime=0.0;
-	#endif
-
-=======
->>>>>>> 78f6bf4e
 	// Initialise random number generator
 	mtrandom::grnd.seed(mtrandom::integration_seed+vmpi::my_rank);
 
@@ -312,12 +292,6 @@
    // Initialize GPU acceleration if enabled
    if(gpu::acceleration) gpu::initialize();
 
-<<<<<<< HEAD
-   if(vmpi::my_rank==0){
-		std::cout << "Starting Simulation with Program ";
-		zlog << zTs() << "Starting Simulation with Program ";
-   }
-=======
    // For MPI version, calculate initialisation time
 	if(vmpi::my_rank==0){
 		#ifdef MPICF
@@ -344,7 +318,6 @@
 	vmpi::TotalWaitTime=0.0;
 	#endif
 
->>>>>>> 78f6bf4e
 	// Select program to run
 	switch(sim::program){
 		case 0:
